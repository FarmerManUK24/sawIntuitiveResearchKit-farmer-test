--- conflicted
+++ resolved
@@ -74,13 +74,9 @@
     JointTrajectory.GoalTolerance.SetAll(3.0 * cmnPI / 180.0); // hard coded to 3 degrees
     JointTrajectory.GoalTolerance.Element(6) = 6.0 * cmnPI / 180.0; // roll has low encoder resolution
      // IO level treats the gripper as joint :-)
-<<<<<<< HEAD
     PotsToEncodersTolerance.SetAll(15.0 * cmnPI_180); // 15 degrees for rotations
     // Hack, pot reading is slower than encoder
     PotsToEncodersTolerance.Element(5) = 50.0 * cmnPI_180;
-=======
-    PotsToEncodersTolerance.SetAll(20.0 * cmnPI_180); // 10 degrees for rotations
->>>>>>> 50858c18
     // pots on gripper rotation are not directly mapped to encoders
     PotsToEncodersTolerance.Element(6) = cmnTypeTraits<double>::PlusInfinityOrMax();
     // last joint is gripper, encoders can be anything
