--- conflicted
+++ resolved
@@ -109,34 +109,6 @@
     void RunClutch(void);
 
     void SetWrench(const prmForceCartesianSet & newForce);  // NOTE: in body frame
-<<<<<<< HEAD
-    void SetRobotControlState(const std::string & state);
-
-    struct {
-        mtsFunctionWrite Enable;
-        mtsFunctionWrite EnableTorqueMode;
-        mtsFunctionRead GetPositionJoint;
-        mtsFunctionWrite SetPositionJoint;
-        mtsFunctionWrite SetTorqueJoint;
-        mtsFunctionWrite SetCheckJointLimit;
-        mtsFunctionWrite SetTorqueOffset;
-    } PID;
-
-    // Required interface
-    struct {
-        //! Enable Robot Power
-        mtsFunctionVoid EnablePower;
-        mtsFunctionVoid DisablePower;
-        mtsFunctionRead GetActuatorAmpStatus;
-        mtsFunctionVoid BiasEncoder;
-        mtsFunctionWrite SetActuatorCurrent;
-        mtsFunctionWrite UsePotsForSafetyCheck;
-        mtsFunctionWrite SetPotsToEncodersTolerance;
-        mtsFunctionWrite ResetSingleEncoder;
-        mtsFunctionRead GetAnalogInputPosSI;
-    } RobotIO;
-=======
->>>>>>> c0cf4872
 
     // Functions for events
     struct {
