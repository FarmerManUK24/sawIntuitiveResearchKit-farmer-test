--- conflicted
+++ resolved
@@ -189,31 +189,4 @@
          </JointToActuatorTorque>
       </Coupling>
    </Robot>
-<<<<<<< HEAD
-   <DigitalIn BitID="0" BoardID="0" Debounce="0" Name="MTML-D00" Pressed="0" Trigger="all"/>
-   <DigitalIn BitID="1" BoardID="0" Debounce="0" Name="MTML-D01" Pressed="0" Trigger="all"/>
-   <DigitalIn BitID="2" BoardID="0" Debounce="0" Name="MTML-D02" Pressed="0" Trigger="all"/>
-   <DigitalIn BitID="3" BoardID="0" Debounce="0" Name="MTML-D03" Pressed="0" Trigger="all"/>
-   <DigitalIn BitID="4" BoardID="0" Debounce="0" Name="MTML-D10" Pressed="0" Trigger="all"/>
-   <DigitalIn BitID="5" BoardID="0" Debounce="0" Name="MTML-D11" Pressed="0" Trigger="all"/>
-   <DigitalIn BitID="6" BoardID="0" Debounce="0" Name="MTML-D12" Pressed="0" Trigger="all"/>
-   <DigitalIn BitID="7" BoardID="0" Debounce="0" Name="MTML-D13" Pressed="0" Trigger="all"/>
-   <DigitalIn BitID="8" BoardID="0" Debounce="0" Name="MTML-D20" Pressed="0" Trigger="all"/>
-   <DigitalIn BitID="9" BoardID="0" Debounce="0" Name="MTML-D21" Pressed="0" Trigger="all"/>
-   <DigitalIn BitID="10" BoardID="0" Debounce="0" Name="MTML-D22" Pressed="0" Trigger="all"/>
-   <DigitalIn BitID="11" BoardID="0" Debounce="0" Name="MTML-D23" Pressed="0" Trigger="all"/>
-   <DigitalIn BitID="0" BoardID="1" Debounce="0" Name="MTML-D30" Pressed="0" Trigger="all"/>
-   <DigitalIn BitID="1" BoardID="1" Debounce="0" Name="MTML-D31" Pressed="0" Trigger="all"/>
-   <DigitalIn BitID="2" BoardID="1" Debounce="0" Name="MTML-D32" Pressed="0" Trigger="all"/>
-   <DigitalIn BitID="3" BoardID="1" Debounce="0" Name="MTML-D33" Pressed="0" Trigger="all"/>
-   <DigitalIn BitID="4" BoardID="1" Debounce="0" Name="MTML-D40" Pressed="0" Trigger="all"/>
-   <DigitalIn BitID="5" BoardID="1" Debounce="0" Name="MTML-D41" Pressed="0" Trigger="all"/>
-   <DigitalIn BitID="6" BoardID="1" Debounce="0" Name="MTML-D42" Pressed="0" Trigger="all"/>
-   <DigitalIn BitID="7" BoardID="1" Debounce="0" Name="MTML-D43" Pressed="0" Trigger="all"/>
-   <DigitalIn BitID="8" BoardID="1" Debounce="0" Name="MTML-D50" Pressed="0" Trigger="all"/>
-   <DigitalIn BitID="9" BoardID="1" Debounce="0" Name="MTML-D51" Pressed="0" Trigger="all"/>
-   <DigitalIn BitID="10" BoardID="1" Debounce="0" Name="MTML-D52" Pressed="0" Trigger="all"/>
-   <DigitalIn BitID="11" BoardID="1" Debounce="0" Name="MTML-D53" Pressed="0" Trigger="all"/>
-=======
->>>>>>> 8352d662
 </Config>