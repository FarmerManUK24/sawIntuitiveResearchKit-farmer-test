/* -*- Mode: Javascript; tab-width: 4; indent-tabs-mode: nil; c-basic-offset: 4 -*- */
{
    "io": {
        "footpedals": "sawRobotIO1394-MTMR-foot-pedals.xml"
    }
    ,
    "arms":
    [
        {
            "name": "PSM1",
            "type": "PSM",
            "io": "sawRobotIO1394-PSM1-28007.xml",
            "pid": "sawControllersPID-PSM.xml",
            "kinematic": "psm-large-needle-driver.json",
            "base-frame": {
                "reference-frame": "ECM",
                "transform": [[  1.0,  0.0,          0.0,         -0.20],
                              [  0.0, -0.866025404,  0.5,          0.0 ],
                              [  0.0, -0.5,         -0.866025404,  0.0 ],
                              [  0.0,  0.0,          0.0,          1.0 ]]
            }
        }
        ,
        {
            "name": "PSM2",
            "type": "PSM",
            "io": "sawRobotIO1394-PSM2-27374.xml",
            "pid": "sawControllersPID-PSM.xml",
            "kinematic": "psm-large-needle-driver.json",
            "base-frame": {
                "reference-frame": "ECM",
                "transform": [[  1.0,  0.0,          0.0,          0.20],
                              [  0.0, -0.866025404,  0.5,          0.0 ],
                              [  0.0, -0.5,         -0.866025404,  0.0 ],
                              [  0.0,  0.0,          0.0,          1.0 ]]
            }
        }
        ,
        {
            "name": "MTMR",
            "type": "MTM",
            "io": "sawRobotIO1394-MTMR-28247.xml",
            "pid": "sawControllersPID-MTMR.xml",
<<<<<<< HEAD
            "kinematic": "mtmr.json"
=======
            "kinematic": "mtm.json",
            "base-frame": {
                "reference-frame": "HRSV",
                "transform": [[ -1.0,  0.0,          0.0,         -0.180],
                              [  0.0,  0.866025404,  0.5,          0.400],
                              [  0.0,  0.5,         -0.866025404,  0.475],
                              [  0.0,  0.0,          0.0,          1.0]]
            }
>>>>>>> 6d4c135e
        }
        ,
        {
            "name": "MTML",
            "type": "MTM",
            "io": "sawRobotIO1394-MTML-22723.xml",
            "pid": "sawControllersPID-MTML.xml",
<<<<<<< HEAD
            "kinematic": "mtml.json"
=======
            "kinematic": "mtm.json",
            "base-frame": {
                "reference-frame": "HRSV",
                "transform": [[ -1.0,  0.0,          0.0,          0.180],
                              [  0.0,  0.866025404,  0.5,          0.400],
                              [  0.0,  0.5,         -0.866025404,  0.475],
                              [  0.0,  0.0,          0.0,          1.0]]
            }
>>>>>>> 6d4c135e
        }
    ]
    ,
    "psm-teleops":
    [
        {
            "master": "MTMR",
            "slave": "PSM1"
        }
        ,
        {
            "master": "MTML",
            "slave": "PSM2"
        }
    ]
}<|MERGE_RESOLUTION|>--- conflicted
+++ resolved
@@ -41,9 +41,6 @@
             "type": "MTM",
             "io": "sawRobotIO1394-MTMR-28247.xml",
             "pid": "sawControllersPID-MTMR.xml",
-<<<<<<< HEAD
-            "kinematic": "mtmr.json"
-=======
             "kinematic": "mtm.json",
             "base-frame": {
                 "reference-frame": "HRSV",
@@ -52,7 +49,6 @@
                               [  0.0,  0.5,         -0.866025404,  0.475],
                               [  0.0,  0.0,          0.0,          1.0]]
             }
->>>>>>> 6d4c135e
         }
         ,
         {
@@ -60,9 +56,6 @@
             "type": "MTM",
             "io": "sawRobotIO1394-MTML-22723.xml",
             "pid": "sawControllersPID-MTML.xml",
-<<<<<<< HEAD
-            "kinematic": "mtml.json"
-=======
             "kinematic": "mtm.json",
             "base-frame": {
                 "reference-frame": "HRSV",
@@ -71,7 +64,6 @@
                               [  0.0,  0.5,         -0.866025404,  0.475],
                               [  0.0,  0.0,          0.0,          1.0]]
             }
->>>>>>> 6d4c135e
         }
     ]
     ,
