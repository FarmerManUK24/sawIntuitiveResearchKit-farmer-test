<?xml version="1.0" encoding="utf-8" ?>

<controller type="PID"
            interface="JointTorqueInterface"
            numofjoints="8">

  <joints>
    <joint index="0" name="outer yaw">
      <pid PGain="30.0" DGain="1.5" IGain="1.0" OffsetTorque="0.0" Forget="0.9" Nonlinear="0.0"/>
      <limit MinILimit="-100" MaxILimit="100" ErrorLimit="0.5" Deadband="0.0" Units="rad"/>
      <pos LowerLimit="-65" UpperLimit="40" Units="deg"/>
    </joint>

    <joint index="1" name="outer pitch 1 (shoulder)">
      <pid PGain="30.0" DGain="1.5" IGain="1.0" OffsetTorque="0.0" Forget="0.9" Nonlinear="0.0"/>
      <limit MinILimit="-100" MaxILimit="100" ErrorLimit="0.5" Deadband="0.0" Units="rad"/>
      <pos LowerLimit="-15" UpperLimit="50" Units="deg"/>
    </joint>

    <joint index="2" name="outer pitch 2 (elbow)">
      <pid PGain="30.0" DGain="1.5" IGain="1.0" OffsetTorque="0.0" Forget="0.9" Nonlinear="0.0"/>
      <limit MinILimit="-100" MaxILimit="100" ErrorLimit="0.5" Deadband="0.0" Units="rad"/>
      <pos LowerLimit="-50" UpperLimit="35" Units="deg"/>
    </joint>

    <joint index="3" name="setup joint (platform)">
      <pid PGain="2.0" DGain="0.15" IGain="0.5" OffsetTorque="0.0" Forget="0.9" Nonlinear="0.0"/>
      <limit MinILimit="-100" MaxILimit="100" ErrorLimit="0.5" Deadband="0.0" Units="rad"/>
      <pos LowerLimit="-90" UpperLimit="200" Units="deg"/>
    </joint>

    <joint index="4" name="wrist pitch">
<<<<<<< HEAD
      <pid PGain="20.0" DGain="0.4" IGain="0.0" OffsetTorque="0.0" Forget="0.9" Nonlinear="0.35"/>
=======
      <pid PGain="10.0" DGain="0.2" IGain="0.0" OffsetTorque="0.0" Forget="0.9" Nonlinear="0.35"/>
>>>>>>> aa312fec
      <limit MinILimit="-100" MaxILimit="100" ErrorLimit="0.5" Deadband="0.0" Units="rad"/>
      <pos LowerLimit="-90" UpperLimit="180" Units="deg"/>
    </joint>

    <joint index="5" name="wrist yaw">
      <pid PGain="10.0" DGain="0.3" IGain="0.0" OffsetTorque="0.0" Forget="0.9" Nonlinear="0.35"/>
      <limit MinILimit="-100" MaxILimit="100" ErrorLimit="0.5" Deadband="0.0" Units="rad"/>
      <pos LowerLimit="-45" UpperLimit="45" Units="deg"/>
    </joint>

    <joint index="6" name="wrist roll">
      <pid PGain="1.2" DGain="0.04" IGain="0.0" OffsetTorque="0.0" Forget="0.9" Nonlinear="1.0"/>
      <limit MinILimit="-100" MaxILimit="100" ErrorLimit="0.5" Deadband="0.0" Units="rad"/>
      <pos LowerLimit="-480" UpperLimit="450" Units="deg"/>
    </joint>

    <joint index="7" name="finger grips">
      <pid PGain="0.00" DGain="0.00" IGain="0.0" OffsetTorque="0.0" Forget="1.2" Nonlinear="0.0"/>
      <limit MinILimit="-100" MaxILimit="100" ErrorLimit="0.5" Deadband="0.0" Units="rad"/>
      <pos LowerLimit="0" UpperLimit="30" Units="deg"/>
    </joint>

  </joints>

 </controller>
<|MERGE_RESOLUTION|>--- conflicted
+++ resolved
@@ -30,11 +30,7 @@
     </joint>
 
     <joint index="4" name="wrist pitch">
-<<<<<<< HEAD
       <pid PGain="20.0" DGain="0.4" IGain="0.0" OffsetTorque="0.0" Forget="0.9" Nonlinear="0.35"/>
-=======
-      <pid PGain="10.0" DGain="0.2" IGain="0.0" OffsetTorque="0.0" Forget="0.9" Nonlinear="0.35"/>
->>>>>>> aa312fec
       <limit MinILimit="-100" MaxILimit="100" ErrorLimit="0.5" Deadband="0.0" Units="rad"/>
       <pos LowerLimit="-90" UpperLimit="180" Units="deg"/>
     </joint>
