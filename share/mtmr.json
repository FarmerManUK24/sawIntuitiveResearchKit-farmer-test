--- conflicted
+++ resolved
@@ -2,17 +2,10 @@
 {
     // transformation to match ISI convention (for read-only research
     // API on commercial da Vinci), uses stereo display as origin
-<<<<<<< HEAD
-    "base-offset" : [[ -1.0,  0.0,          0.0,         -0.180],
-                     [  0.0,  0.866025404,  0.5,         0.400],
-                     [  0.0,  0.5,         -0.866025404,  0.475],
-                     [  0.0,  0.0,          0.0,          1.0]]
-=======
     "base-offset" : [[ -1.0,  0.0,            0.0,         -0.180],
                      [  0.0, -0.866025404,   -0.5,         -0.400],
                      [  0.0, -0.5,            0.866025404, -0.325],
                      [  0.0,  0.0,            0.0,          1.0]]
->>>>>>> fe08a125
     ,
     // see dVRK user guide
     "DH": {
