--- conflicted
+++ resolved
@@ -490,19 +490,11 @@
     if (mJointReady) {
 
 
-<<<<<<< HEAD
-        
+
         try {
 
 
-            
-=======
-
-        try {
-
-
-
->>>>>>> fe08a125
+
         mtsExecutionResult executionResult;
         // joint state
         executionResult = PID.GetStateJoint(JointsPID);
@@ -612,17 +604,10 @@
                       << "------ pid desired  " << JointsDesiredPID << std::endl
                       << "------ kin measured " << JointsKinematics << std::endl
                       << "------ kin desired  " << JointsDesiredKinematics << std::endl;
-<<<<<<< HEAD
-            abort();           
-        }
-
-        
-=======
             abort();
         }
 
 
->>>>>>> fe08a125
         CartesianGetLocalParam.Position().From(CartesianGetLocal);
         CartesianGetParam.Position().From(CartesianGet);
         CartesianGetLocalDesiredParam.Position().From(CartesianGetLocalDesired);
