--- conflicted
+++ resolved
@@ -1664,7 +1664,8 @@
                 if ((iterArms->second->mType == Arm::ARM_MTM) ||
                         (iterArms->second->mType == Arm::ARM_MTM_DERIVED) ||
                         (iterArms->second->mType == Arm::ARM_MTM_GENERIC)) {
-                    iterArms->second->Freeze();
+                    // iterArms->second->Freeze();
+                    std::cerr << CMN_LOG_DETAILS << " need to freeze arm" << std::endl;
                 }
             }
         }
@@ -1687,93 +1688,43 @@
         for (TeleopPSMList::iterator iterTeleopPSM = mTeleopsPSM.begin();
              iterTeleopPSM != endTeleopPSM;
              ++iterTeleopPSM) {
-<<<<<<< HEAD
-            iterTeleopPSM->second->SetDesiredState(std::string("DISABLED"));
-=======
-            iterTeleopPSM->second->SetDesiredState(mtsStdString("ALIGNING_MTM"));
->>>>>>> b3033153
+            iterTeleopPSM->second->SetDesiredState(std::string("ALIGNING_MTM"));
         }
         mTeleopPSMRunning = false;
 
-<<<<<<< HEAD
-    // freeze masters if needed
-    if (mTeleopEnabled
-        && !teleopECM
-        && !teleopPSM) {
-        iterArms = mArms.begin();
-        for (; iterArms != endArms; ++iterArms) {
-            if ((iterArms->second->mType == Arm::ARM_MTM) ||
-                (iterArms->second->mType == Arm::ARM_MTM_DERIVED) ||
-                (iterArms->second->mType == Arm::ARM_MTM_GENERIC)) {
-                iterArms->second->SetDesiredState(std::string("READY"));
-            }
-=======
         // stop ECM if needed
         if (mTeleopECMRunning) {
-            mTeleopECM->SetDesiredState(mtsStdString("DISABLED"));
+            mTeleopECM->SetDesiredState(std::string("DISABLED"));
             mTeleopECMRunning = false;
->>>>>>> b3033153
         }
         return;
     }
 
-<<<<<<< HEAD
-    // turn on teleop if needed
-    if (!mTeleopPSMRunning && teleopPSM) {
-        mTeleopPSMAligning = false;
-        const TeleopPSMList::iterator endTeleopPSM = mTeleopsPSM.end();
-        for (TeleopPSMList::iterator iterTeleopPSM = mTeleopsPSM.begin();
-             iterTeleopPSM != endTeleopPSM;
-             ++iterTeleopPSM) {
-            iterTeleopPSM->second->SetDesiredState(std::string("ENABLED"));
-        }
-    }
-    if (mTeleopECM &&
-        (!mTeleopECMRunning && teleopECM)) {
-        mTeleopECM->SetDesiredState(std::string("ENABLED"));
-    }
-=======
     // If camera is pressed for ECM Teleop or not
     if (mCameraPressed) {
         if (!mTeleopECMRunning) {
->>>>>>> b3033153
-
             // if PSM was running so we need to stop it
             if (mTeleopPSMRunning) {
                 const TeleopPSMList::iterator endTeleopPSM = mTeleopsPSM.end();
                 for (TeleopPSMList::iterator iterTeleopPSM = mTeleopsPSM.begin();
                      iterTeleopPSM != endTeleopPSM;
                      ++iterTeleopPSM) {
-                    iterTeleopPSM->second->SetDesiredState(mtsStdString("DISABLED"));
+                    iterTeleopPSM->second->SetDesiredState(std::string("DISABLED"));
                 }
                 mTeleopPSMRunning = false;
             }
             // ECM wasn't running, let's start it
             if (mTeleopECM) {
-                mTeleopECM->SetDesiredState(mtsStdString("ENABLED"));
+                mTeleopECM->SetDesiredState(std::string("ENABLED"));
                 mTeleopECMRunning = true;
             }
         }
     } else {
         // we must teleop PSM
         if (!mTeleopPSMRunning) {
-
-<<<<<<< HEAD
-    // check if nothing is running but teleop is required, then ask to align MTMS
-    if (mTeleopEnabled
-        && !mTeleopPSMRunning
-        && !mTeleopECMRunning) {
-        std::cerr << CMN_LOG_DETAILS
-                  << " Teleop PSM should have a way to check if slave orientation has changed, maybe add a run callback on TeleopPSM in align mode to set new goal, would work as soon as we get reflexx to work" << std::endl;
-        const TeleopPSMList::iterator endTeleopPSM = mTeleopsPSM.end();
-        for (TeleopPSMList::iterator iterTeleopPSM = mTeleopsPSM.begin();
-             iterTeleopPSM != endTeleopPSM;
-             ++iterTeleopPSM) {
-            iterTeleopPSM->second->SetDesiredState(std::string("ALIGNING_MTM"));
-=======
             // if ECM was running so we need to stop it
             if (mTeleopECMRunning) {
-                mTeleopECM->SetDesiredState(mtsStdString("DISABLED"));
+                mTeleopECM->SetDesiredState(std::string("DISABLED"));
                 mTeleopECMRunning = false;
             }
             // PSM wasn't running, let's start it
@@ -1781,10 +1732,9 @@
             for (TeleopPSMList::iterator iterTeleopPSM = mTeleopsPSM.begin();
                  iterTeleopPSM != endTeleopPSM;
                  ++iterTeleopPSM) {
-                iterTeleopPSM->second->SetDesiredState(mtsStdString("ENABLED"));
+                iterTeleopPSM->second->SetDesiredState(std::string("ENABLED"));
             }
             mTeleopPSMRunning = true;
->>>>>>> b3033153
         }
     }
 }
