--- conflicted
+++ resolved
@@ -75,17 +75,10 @@
             description Cartesian effort mode;
         }
         enum-value {
-<<<<<<< HEAD
-=======
             name DVRK_EFFORT_CARTESIAN_IMPEDANCE;
             description Cartesian impedance effort mode;
         }
         enum-value {
-            name DVRK_GRAVITY_COMPENSATION;
-            description Gravity compensation mode;
-        }
-        enum-value {
->>>>>>> e70e4037
             name DVRK_MANUAL;
             description Manual mode for slave arm;
         }
