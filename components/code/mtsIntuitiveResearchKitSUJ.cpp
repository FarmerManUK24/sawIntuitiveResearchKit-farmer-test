--- conflicted
+++ resolved
@@ -688,15 +688,10 @@
                     arm->mPositions[1][5] = 0.0;
                 }
 
-<<<<<<< HEAD
-                // Use primary set of pots for joint values
-                arm->mPositionJointParam.Position().Assign(arm->mPositions[0]);
-=======
                 // use average of positions reported by potentiometers
                 arm->mPositionJointParam.Position().SumOf(arm->mPositions[0],
                                                           arm->mPositions[1]);
                 arm->mPositionJointParam.Position().Divide(2.0);
->>>>>>> c75cb779
                 arm->mPositionJointParam.SetValid(true);
 
                 // Joint forward kinematics
