--- conflicted
+++ resolved
@@ -55,7 +55,6 @@
     // main initialization from base type
     mtsIntuitiveResearchKitArm::Init();
 
-<<<<<<< HEAD
     mAdapterNeedEngage = false;
     mToolNeedEngage = false;
 
@@ -101,10 +100,9 @@
     mArmState.SetTransitionCallback("TOOL_ENGAGED",
                                     &mtsIntuitiveResearchKitPSM::TransitionToolEngaged,
                                     this);
-=======
+
     // kinematics
     mSnakeLike = false;
->>>>>>> 8352d662
 
     // initialize trajectory data
     mJointTrajectory.Velocity.Ref(2, 0).SetAll(180.0 * cmnPI_180); // degrees per second
@@ -369,7 +367,7 @@
                                      << std::endl;
             return;
         }
-        
+
         // should arm go to zero position when homing, default set in Init method
         const Json::Value jsonHomingGoesToZero = jsonConfig["homing-zero-position"];
         if (!jsonHomingGoesToZero.isNull()) {
@@ -783,7 +781,6 @@
 
 void mtsIntuitiveResearchKitPSM::SetGoalHomingArm(void)
 {
-<<<<<<< HEAD
     // check if tool is present and if user wants to go to zero position
     Tool.GetButton(Tool.IsPresent);
     if (mHomingGoesToZero
@@ -792,121 +789,16 @@
         mJointTrajectory.Goal.SetAll(0.0);
     } else {
         // stay at current position by default
-        mJointTrajectory.Goal.Assign(JointGetDesired.Goal(), NumberOfJoints());
-=======
-    if (mIsSimulated) {
-        // disable joint limits
-        PID.SetCheckJointLimit(false);
-        // enable PID and start from current position
-        JointSet.ForceAssign(JointsPID.Position());
-        if (mIsSimulated && (JointSet.Element(2) < 50.0 * cmn_mm)) {
-            JointSet.Element(2) = 50.0 * cmn_mm;
-        }
-        SetPositionJointLocal(JointSet);
-        PID.EnableJoints(vctBoolVec(NumberOfJoints(), true));
-        PID.Enable(true);
-        this->SetState(mtsIntuitiveResearchKitArmTypes::DVRK_ARM_CALIBRATED);
-        return;
-    }
-
-    static const double extraTime = 2.0 * cmn_s;
-    const double currentTime = this->StateTable.GetTic();
-
-    if (EngagingStage == 0) {
-        // request coupling change
-        CouplingChange.PreviousState = RobotState;
-        Tool.GetButton(Tool.IsPresent);
-        if (Tool.IsPresent) {
-            CouplingChange.CouplingForTool = true; // Load tool coupling
-        } else {
-            CouplingChange.CouplingForTool = false; // Load identity
-        }
-        SetState(mtsIntuitiveResearchKitArmTypes::DVRK_CHANGING_COUPLING);
-        EngagingStage = 1;
-        return;
-    }
-
-    // trigger motion
-    if (!HomingCalibrateArmStarted) {
-        // disable joint limits
-        PID.SetCheckJointLimit(false);
-        // enable PID and start from current position
-        JointSet.ForceAssign(JointsPID.Position());
-        SetPositionJointLocal(JointSet);
-        PID.EnableJoints(vctBoolVec(NumberOfJoints(), true));
-        PID.Enable(true);
-
-        // make sure we start from current state
-        JointSet.Assign(JointsPID.Position(), NumberOfJoints());
-        JointVelocitySet.Assign(JointsPID.Velocity(), NumberOfJoints());
-
-        // compute joint goal position
-        // check if tool is present and if user wants to go to zero position
-        Tool.GetButton(Tool.IsPresent);
-        if (HomingGoesToZero
-            && !Tool.IsPresent) {
-            // move to zero position only there is no tool present
-            JointTrajectory.Goal.SetAll(0.0);
-        } else {
-            // stay at current position by default
-            JointTrajectory.Goal.Assign(JointsPID.Position());
-        }
-
-        JointTrajectory.GoalVelocity.SetAll(0.0);
-        JointTrajectory.EndTime = 0.0;
-        TrajectoryIsUsed(true);
-        HomingCalibrateArmStarted = true;
->>>>>>> 8352d662
-    }
-}
-
-<<<<<<< HEAD
+        mJointTrajectory.Goal.Assign(JointsDesiredPID.Position());
+    }
+}
+
 void mtsIntuitiveResearchKitPSM::TransitionArmHomed(void)
 {
     if (mArmState.DesiredStateIsNotCurrent()) {
         Adapter.GetButton(Adapter.IsPresent);
         if (Adapter.IsPresent) {
             mArmState.SetCurrentState("CHANGING_COUPLING_ADAPTER");
-=======
-    JointTrajectory.Reflexxes.Evaluate(JointSet,
-                                       JointVelocitySet,
-                                       JointTrajectory.Goal,
-                                       JointTrajectory.GoalVelocity);
-    SetPositionJointLocal(JointSet);
-
-    const robReflexxes::ResultType trajectoryResult = JointTrajectory.Reflexxes.ResultValue();
-
-    switch (trajectoryResult) {
-
-    case robReflexxes::Reflexxes_WORKING:
-        // if this is the first evaluation, we can't calculate expected completion time
-        if (JointTrajectory.EndTime == 0.0) {
-            JointTrajectory.EndTime = currentTime + JointTrajectory.Reflexxes.Duration();
-            HomingTimer = JointTrajectory.EndTime;
-        }
-        break;
-
-    case robReflexxes::Reflexxes_FINAL_STATE_REACHED:
-        {
-            // check position
-            JointTrajectory.GoalError.DifferenceOf(JointTrajectory.Goal, JointsPID.Position());
-            JointTrajectory.GoalError.AbsSelf();
-            bool isHomed = !JointTrajectory.GoalError.ElementwiseGreaterOrEqual(JointTrajectory.GoalTolerance).Any();
-            if (isHomed) {
-                PID.SetCheckJointLimit(true);
-                RobotInterface->SendStatus(this->GetName() + " arm ready");
-                HomedOnce = true;
-                this->SetState(mtsIntuitiveResearchKitArmTypes::DVRK_READY);
-            } else {
-                // time out
-                if (currentTime > HomingTimer + extraTime) {
-                    CMN_LOG_CLASS_INIT_WARNING << GetName() << ": RunHomingCalibrateArm: unable to reach home position, error in degrees is "
-                                               << JointTrajectory.GoalError * (180.0 / cmnPI) << std::endl;
-                    RobotInterface->SendError(this->GetName() + " unable to reach home position during calibration on pots.");
-                    this->SetState(mtsIntuitiveResearchKitArmTypes::DVRK_UNINITIALIZED);
-                }
-            }
->>>>>>> 8352d662
         }
     }
 }
@@ -1039,32 +931,19 @@
         PID.SetTrackingErrorTolerance(tolerances);
         // compute initial time, since we disable power on last 4 use latest read
         vctDoubleVec initialPosition(NumberOfJoints());
-<<<<<<< HEAD
-        initialPosition.Ref(3, 0).Assign(JointGetDesired.Goal().Ref(3, 0));
-        initialPosition.Ref(4, 3).Assign(JointGet.Ref(4, 3));
-=======
         initialPosition.Ref(3, 0).Assign(JointsDesiredPID.Position().Ref(3, 0));
         initialPosition.Ref(4, 3).Assign(JointsPID.Position().Ref(4, 3));
->>>>>>> 8352d662
         SetPositionJointLocal(initialPosition);
         // turn on PID
         PID.EnableJoints(vctBoolVec(NumberOfJoints(), true));
         PID.EnableTrackingError(true);
 
         // make sure we start from current state
-<<<<<<< HEAD
-        JointSet.Assign(JointGetDesired.Goal(), NumberOfJoints());
-        JointVelocitySet.Assign(JointVelocityGet, NumberOfJoints());
+        JointSet.Assign(JointsDesiredPID.Position());
+        JointVelocitySet.Assign(JointsPID.Velocity());
 
         // keep first two joint values as is
-        mJointTrajectory.Goal.Ref(2, 0).Assign(JointGetDesired.Goal().Ref(2, 0));
-=======
-        JointSet.Assign(JointsDesiredPID.Position(), NumberOfJoints());
-        JointVelocitySet.Assign(JointsPID.Velocity(), NumberOfJoints());
-
-        // keep first two joint values as is
-        JointTrajectory.Goal.Ref(2, 0).Assign(JointsDesiredPID.Position().Ref(2, 0));
->>>>>>> 8352d662
+        mJointTrajectory.Goal.Ref(2, 0).Assign(JointsDesiredPID.Position().Ref(2, 0));
         // sterile adapter should be raised up
         mJointTrajectory.Goal[2] = 0.0;
         // set last 4 to -170.0
@@ -1146,16 +1025,9 @@
 
 void mtsIntuitiveResearchKitPSM::EnterEngagingTool(void)
 {
-    // if simulated, nothing to do
-    if (mIsSimulated) {
-<<<<<<< HEAD
-=======
-        PID.SetJointLowerLimit(CouplingChange.ToolJointLowerLimit);
-        PID.SetJointUpperLimit(CouplingChange.ToolJointUpperLimit);
-        SetState(mtsIntuitiveResearchKitArmTypes::DVRK_READY);
->>>>>>> 8352d662
-        return;
-    }
+    // set PID limits
+    PID.SetJointLowerLimit(CouplingChange.ToolJointLowerLimit);
+    PID.SetJointUpperLimit(CouplingChange.ToolJointUpperLimit);
 
     // if for some reason we don't need to engage, basically, tool was
     // found before homing
@@ -1190,26 +1062,16 @@
         PID.SetTrackingErrorTolerance(tolerances);
         // compute initial time, since we disable power on last 4 use latest read
         vctDoubleVec initialPosition(NumberOfJoints());
-<<<<<<< HEAD
-        initialPosition.Ref(3, 0).Assign(JointGetDesired.Goal().Ref(3, 0));
-        initialPosition.Ref(4, 3).Assign(JointGet.Ref(4, 3));
-=======
         initialPosition.Ref(3, 0).Assign(JointsDesiredPID.Position().Ref(3, 0));
         initialPosition.Ref(4, 3).Assign(JointsPID.Position().Ref(4, 3));
->>>>>>> 8352d662
         SetPositionJointLocal(initialPosition);
         // turn on PID
         PID.EnableJoints(vctBoolVec(NumberOfJoints(), true));
         PID.EnableTrackingError(true);
 
         // make sure we start from current state
-<<<<<<< HEAD
-        JointSet.Assign(JointGetDesired.Goal(), NumberOfJoints());
-        JointVelocitySet.Assign(JointVelocityGet, NumberOfJoints());
-=======
-        JointSet.Assign(JointsDesiredPID.Position(), NumberOfJoints());
-        JointVelocitySet.Assign(JointsPID.Velocity(), NumberOfJoints());
->>>>>>> 8352d662
+        JointSet.Assign(JointsDesiredPID.Position());
+        JointVelocitySet.Assign(JointsPID.Velocity());
 
         // check if the tool in outside the cannula
         if (JointsPID.Position().Element(2) > 50.0 * cmn_mm) {
@@ -1221,11 +1083,7 @@
         }
 
         // keep first three joint values as is
-<<<<<<< HEAD
-        mJointTrajectory.Goal.Ref(3, 0).Assign(JointGetDesired.Goal().Ref(3, 0));
-=======
-        JointTrajectory.Goal.Ref(3, 0).Assign(JointsDesiredPID.Position().Ref(3, 0));
->>>>>>> 8352d662
+        mJointTrajectory.Goal.Ref(3, 0).Assign(JointsDesiredPID.Position().Ref(3, 0));
         // set last 4 to user preferences
         mJointTrajectory.Goal.Ref(4, 3).Assign(CouplingChange.ToolEngageLowerPosition.Ref(4, 3));
         mJointTrajectory.GoalVelocity.SetAll(0.0);
@@ -1290,96 +1148,34 @@
 
 void mtsIntuitiveResearchKitPSM::TransitionToolEngaged(void)
 {
-<<<<<<< HEAD
     mToolNeedEngage = false;
     if (mArmState.DesiredStateIsNotCurrent()) {
         mArmState.SetCurrentState("READY");
-=======
-    // Update the optimizer
-    // Go through the VF list, update state data pointers, assign tableau references, and fill in the references
-    if (IsGoalSet) {
-        IsGoalSet = false;
-
-        // Update kinematics and VF data objects
-        Optimizer->UpdateParams(JointsPID.Position(),
-                                Manipulator,
-                                this->GetPeriodicity(),
-                                CartesianGet,
-                                vctFrm4x4(CartesianSetParam.Goal())
-                                );
-
-        vctDoubleVec dq;
-        // Make sure the return value is meaningful
-        if (Optimizer->Solve(dq)) {
-            // make appropriate adjustments to incremental motion specific to davinci
-
-            // send command to move to specified position
-            vctDoubleVec FinalJoint(NumberOfJointsKinematics());
-            std::cerr << CMN_LOG_DETAILS << " -- this is bad, state shouldn't be modified in arm classes.   Can we remove this mode and optimizer?  Anton" << std::endl;
-            FinalJoint.Assign(JointsKinematics.Position());
-            FinalJoint = FinalJoint + dq;
-
-            // find closest solution mod 2 pi
-            double diffTurns = nearbyint(-dq[3] / (2.0 * cmnPI));
-            FinalJoint[3] = FinalJoint[3] + diffTurns * 2.0 * cmnPI;
-
-            // Send the final joint commands to the LLC
-            SetPositionJointLocal(FinalJoint);
-        }
-        else {
-            CMN_LOG_CLASS_RUN_ERROR << "Control Optimizer failed " << std::endl;
-        }
->>>>>>> 8352d662
     }
 }
 
 void mtsIntuitiveResearchKitPSM::SetJawPosition(const double & jawPosition)
 {
-    if (mControlSpace != CARTESIAN_SPACE) {
-        CMN_LOG_CLASS_RUN_WARNING << GetName() << ": arm not in cartesian control space, current state is "
-                                  << mArmState.CurrentState() << std::endl;
-        return;
-    }
-
-<<<<<<< HEAD
+    const size_t jawIndex = 6;
     switch (mControlMode) {
     case POSITION_MODE:
-        JointSet[6] = jawPosition;
+        JawGoal = jawPosition;
         mHasNewPIDGoal = true;
         break;
     case TRAJECTORY_MODE:
         mJointTrajectory.IsWorking = true;
-        mJointTrajectory.Goal[6] = jawPosition;
+        mJointTrajectory.Goal[jawIndex] = jawPosition;
         mJointTrajectory.EndTime = 0.0;
-=======
-void mtsIntuitiveResearchKitPSM::SetJawPosition(const double & jawPosition)
-{
-    const size_t jawIndex = 6;
-    switch (RobotState) {
-    case mtsIntuitiveResearchKitArmTypes::DVRK_POSITION_JOINT:
-    case mtsIntuitiveResearchKitArmTypes::DVRK_POSITION_CARTESIAN:
-    case mtsIntuitiveResearchKitArmTypes::DVRK_CONSTRAINT_CONTROLLER_CARTESIAN:
-        JawGoal = jawPosition;
-        IsGoalSet = true;
-        break;
-    case mtsIntuitiveResearchKitArmTypes::DVRK_POSITION_GOAL_JOINT:
-    case mtsIntuitiveResearchKitArmTypes::DVRK_POSITION_GOAL_CARTESIAN:
-        JointTrajectory.IsWorking = true;
-        JointTrajectory.Goal[jawIndex] = jawPosition;
-        JointTrajectory.EndTime = 0.0;
->>>>>>> 8352d662
         break;
     default:
-        CMN_LOG_CLASS_RUN_WARNING << GetName() << ": arm not in position nor trajectory control mode, current state is "
-                                  << mArmState.CurrentState() << std::endl;
+        CMN_LOG_CLASS_RUN_WARNING << GetName() << ": arm not in not in control mode position nor trajectory" << std::endl;
         break;
     }
 }
 
 void mtsIntuitiveResearchKitPSM::SetPositionJointLocal(const vctDoubleVec & newPosition)
 {
-    if ( (RobotState < mtsIntuitiveResearchKitArmTypes::DVRK_READY) ||
-            (RobotState == mtsIntuitiveResearchKitArmTypes::DVRK_MANUAL)) {
+    if (mArmState.CurrentState() != "READY") {
         mtsIntuitiveResearchKitArm::SetPositionJointLocal(newPosition);
         return;
     }
