/* -*- Mode: C++; tab-width: 4; indent-tabs-mode: nil; c-basic-offset: 4 -*-    */
/* ex: set filetype=cpp softtabstop=4 shiftwidth=4 tabstop=4 cindent expandtab: */

/*
  Author(s):  Zihan Chen, Anton Deguet
  Created on: 2013-02-20

  (C) Copyright 2013-2019 Johns Hopkins University (JHU), All Rights Reserved.

--- begin cisst license - do not edit ---

This software is provided "as is" under an open source license, with
no warranty.  The complete license can be found in license.txt and
http://www.cisst.org/cisst/license.txt.

--- end cisst license ---
*/


// system include
#include <iostream>

// cisst
#include <sawIntuitiveResearchKit/mtsIntuitiveResearchKit.h>
#include <sawIntuitiveResearchKit/mtsTeleOperationPSM.h>
#include <cisstMultiTask/mtsInterfaceProvided.h>
#include <cisstMultiTask/mtsInterfaceRequired.h>
#include <cisstParameterTypes/prmForceCartesianSet.h>

CMN_IMPLEMENT_SERVICES_DERIVED_ONEARG(mtsTeleOperationPSM, mtsTaskPeriodic, mtsTaskPeriodicConstructorArg);

mtsTeleOperationPSM::mtsTeleOperationPSM(const std::string & componentName, const double periodInSeconds):
    mtsTaskPeriodic(componentName, periodInSeconds),
    mTeleopState(componentName, "DISABLED")
{
    Init();
}

mtsTeleOperationPSM::mtsTeleOperationPSM(const mtsTaskPeriodicConstructorArg & arg):
    mtsTaskPeriodic(arg),
    mTeleopState(arg.Name, "DISABLED")
{
    Init();
}

mtsTeleOperationPSM::~mtsTeleOperationPSM()
{
}

void mtsTeleOperationPSM::Init(void)
{
    // configure state machine
    mTeleopState.AddState("SETTING_ARMS_STATE");
    mTeleopState.AddState("ALIGNING_MTM");
    mTeleopState.AddState("ENABLED");
    mTeleopState.AddAllowedDesiredState("ENABLED");
    mTeleopState.AddAllowedDesiredState("ALIGNING_MTM");
    mTeleopState.AddAllowedDesiredState("DISABLED");

    // state change, to convert to string events for users (Qt, ROS)
    mTeleopState.SetStateChangedCallback(&mtsTeleOperationPSM::StateChanged,
                                         this);

    // run for all states
    mTeleopState.SetRunCallback(&mtsTeleOperationPSM::RunAllStates,
                                this);

    // disabled
    mTeleopState.SetTransitionCallback("DISABLED",
                                       &mtsTeleOperationPSM::TransitionDisabled,
                                       this);

    // setting arms state
    mTeleopState.SetEnterCallback("SETTING_ARMS_STATE",
                                  &mtsTeleOperationPSM::EnterSettingArmsState,
                                  this);
    mTeleopState.SetTransitionCallback("SETTING_ARMS_STATE",
                                       &mtsTeleOperationPSM::TransitionSettingArmsState,
                                       this);

    // aligning MTM
    mTeleopState.SetEnterCallback("ALIGNING_MTM",
                                  &mtsTeleOperationPSM::EnterAligningMTM,
                                  this);
    mTeleopState.SetRunCallback("ALIGNING_MTM",
                                  &mtsTeleOperationPSM::RunAligningMTM,
                                  this);
    mTeleopState.SetTransitionCallback("ALIGNING_MTM",
                                       &mtsTeleOperationPSM::TransitionAligningMTM,
                                       this);

    // enabled
    mTeleopState.SetEnterCallback("ENABLED",
                                  &mtsTeleOperationPSM::EnterEnabled,
                                  this);
    mTeleopState.SetRunCallback("ENABLED",
                                &mtsTeleOperationPSM::RunEnabled,
                                this);
    mTeleopState.SetTransitionCallback("ENABLED",
                                       &mtsTeleOperationPSM::TransitionEnabled,
                                       this);

    mPSM.PositionJointSet.Goal().SetSize(1);

    this->StateTable.AddData(mMTM.PositionCartesianCurrent, "MTMCartesianPositionCurrent");
    this->StateTable.AddData(mMTM.PositionCartesianDesired, "MTMCartesianPositionDesired");
    this->StateTable.AddData(mPSM.PositionCartesianCurrent, "PSMCartesianPosition");
    this->StateTable.AddData(mAlignOffset, "AlignOffset");

    mConfigurationStateTable = new mtsStateTable(100, "Configuration");
    mConfigurationStateTable->SetAutomaticAdvance(false);
    this->AddStateTable(mConfigurationStateTable);
    mConfigurationStateTable->AddData(mScale, "Scale");
    mConfigurationStateTable->AddData(mRegistrationRotation, "RegistrationRotation");
    mConfigurationStateTable->AddData(mRotationLocked, "RotationLocked");
    mConfigurationStateTable->AddData(mTranslationLocked, "TranslationLocked");
    mConfigurationStateTable->AddData(mAlignMTM, "AlignMTM");

    // setup cisst interfaces
    mtsInterfaceRequired * interfaceRequired = AddInterfaceRequired("MTM");
    if (interfaceRequired) {
        interfaceRequired->AddFunction("GetPositionCartesian", mMTM.GetPositionCartesian);
        interfaceRequired->AddFunction("GetPositionCartesianDesired", mMTM.GetPositionCartesianDesired);
        interfaceRequired->AddFunction("SetPositionGoalCartesian", mMTM.SetPositionGoalCartesian);
        interfaceRequired->AddFunction("GetStateGripper", mMTM.GetStateGripper);
        interfaceRequired->AddFunction("LockOrientation", mMTM.LockOrientation);
        interfaceRequired->AddFunction("UnlockOrientation", mMTM.UnlockOrientation);
        interfaceRequired->AddFunction("SetWrenchBody", mMTM.SetWrenchBody);
        interfaceRequired->AddFunction("SetGravityCompensation", mMTM.SetGravityCompensation);
        interfaceRequired->AddFunction("GetCurrentState", mMTM.GetCurrentState);
        interfaceRequired->AddFunction("GetDesiredState", mMTM.GetDesiredState);
        interfaceRequired->AddFunction("SetDesiredState", mMTM.SetDesiredState);
        interfaceRequired->AddEventHandlerWrite(&mtsTeleOperationPSM::MTMErrorEventHandler,
                                                this, "Error");
    }

    interfaceRequired = AddInterfaceRequired("PSM");
    if (interfaceRequired) {
        interfaceRequired->AddFunction("GetPositionCartesian", mPSM.GetPositionCartesian);
        interfaceRequired->AddFunction("SetPositionCartesian", mPSM.SetPositionCartesian);
        interfaceRequired->AddFunction("Freeze", mPSM.Freeze);
        interfaceRequired->AddFunction("GetStateJaw", mPSM.GetStateJaw, MTS_OPTIONAL);
        interfaceRequired->AddFunction("GetConfigurationJaw", mPSM.GetConfigurationJaw, MTS_OPTIONAL);
        interfaceRequired->AddFunction("SetPositionJaw", mPSM.SetPositionJaw, MTS_OPTIONAL);
        interfaceRequired->AddFunction("GetCurrentState", mPSM.GetCurrentState);
        interfaceRequired->AddFunction("GetDesiredState", mPSM.GetDesiredState);
        interfaceRequired->AddFunction("SetDesiredState", mPSM.SetDesiredState);
        interfaceRequired->AddEventHandlerWrite(&mtsTeleOperationPSM::PSMErrorEventHandler,
                                                this, "Error");
    }

    // footpedal events
    interfaceRequired = AddInterfaceRequired("Clutch");
    if (interfaceRequired) {
        interfaceRequired->AddEventHandlerWrite(&mtsTeleOperationPSM::ClutchEventHandler, this, "Button");
    }

    interfaceRequired = AddInterfaceRequired("PSM-base-frame", MTS_OPTIONAL);
    if (interfaceRequired) {
        interfaceRequired->AddFunction("GetPositionCartesian", mBaseFrame.GetPositionCartesian);
    }

    mInterface = AddInterfaceProvided("Setting");
    if (mInterface) {
        mInterface->AddMessageEvents();
        // commands
        mInterface->AddCommandReadState(StateTable, StateTable.PeriodStats,
                                        "GetPeriodStatistics"); // mtsIntervalStatistics

        mInterface->AddCommandWrite(&mtsTeleOperationPSM::SetDesiredState, this,
                                    "SetDesiredState", mTeleopState.CurrentState());
        mInterface->AddCommandWrite(&mtsTeleOperationPSM::SetScale, this,
                                    "SetScale", mScale);
        mInterface->AddCommandWrite(&mtsTeleOperationPSM::SetRegistrationRotation, this,
                                    "SetRegistrationRotation", vctMatRot3());
        mInterface->AddCommandWrite(&mtsTeleOperationPSM::LockRotation, this,
                                    "LockRotation", mRotationLocked);
        mInterface->AddCommandWrite(&mtsTeleOperationPSM::LockTranslation, this,
                                    "LockTranslation", mTranslationLocked);
        mInterface->AddCommandWrite(&mtsTeleOperationPSM::SetAlignMTM, this,
                                    "SetAlignMTM", mAlignMTM);
        mInterface->AddCommandReadState(*(mConfigurationStateTable),
                                        mScale,
                                        "GetScale");
        mInterface->AddCommandReadState(*(mConfigurationStateTable),
                                        mRegistrationRotation,
                                        "GetRegistrationRotation");
        mInterface->AddCommandReadState(*(mConfigurationStateTable),
                                        mRotationLocked, "GetRotationLocked");
        mInterface->AddCommandReadState(*(mConfigurationStateTable),
                                        mTranslationLocked, "GetTranslationLocked");
        mInterface->AddCommandReadState(*(mConfigurationStateTable),
                                        mAlignMTM, "GetAlignMTM");
        mInterface->AddCommandReadState(this->StateTable,
                                        mMTM.PositionCartesianCurrent,
                                        "GetPositionCartesianMTM");
        mInterface->AddCommandReadState(this->StateTable,
                                        mPSM.PositionCartesianCurrent,
                                        "GetPositionCartesianPSM");
        mInterface->AddCommandReadState(this->StateTable,
                                        mAlignOffset,
                                        "GetAlignOffset");
        // events
        mInterface->AddEventWrite(MessageEvents.DesiredState,
                                  "DesiredState", std::string(""));
        mInterface->AddEventWrite(MessageEvents.CurrentState,
                                  "CurrentState", std::string(""));
        mInterface->AddEventWrite(MessageEvents.Following,
                                  "Following", false);
        // configuration
        mInterface->AddEventWrite(ConfigurationEvents.Scale,
                                  "Scale", mScale);
        mInterface->AddEventWrite(ConfigurationEvents.RotationLocked,
                                  "RotationLocked", mRotationLocked);
        mInterface->AddEventWrite(ConfigurationEvents.TranslationLocked,
                                  "TranslationLocked", mTranslationLocked);
        mInterface->AddEventWrite(ConfigurationEvents.AlignMTM,
                                  "AlignMTM", mAlignMTM);
    }
}

void mtsTeleOperationPSM::Configure(const std::string & CMN_UNUSED(filename))
{
}

void mtsTeleOperationPSM::Configure(const Json::Value & jsonConfig)
{
    Json::Value jsonValue;

    // read scale if present
    jsonValue = jsonConfig["scale"];
    if (!jsonValue.empty()) {
        mScale = jsonValue.asDouble();
    }

    // read orientation if present
    jsonValue = jsonConfig["rotation"];
    if (!jsonValue.empty()) {
        vctMatRot3 orientation; // identity by default
        cmnDataJSON<vctMatRot3>::DeSerializeText(orientation, jsonConfig["rotation"]);
        SetRegistrationRotation(orientation);
    }

    // rotation locked
    jsonValue = jsonConfig["rotation-locked"];
    if (!jsonValue.empty()) {
        mRotationLocked = jsonValue.asBool();
    }

    // rotation locked
    jsonValue = jsonConfig["translation-locked"];
    if (!jsonValue.empty()) {
        mTranslationLocked = jsonValue.asBool();
    }

    // ignore jaw if needed
    jsonValue = jsonConfig["ignore-jaw"];
    if (!jsonValue.empty()) {
        mIgnoreJaw = jsonValue.asBool();
    }

    // align MTM if needed
    jsonValue = jsonConfig["align-mtm"];
    if (!jsonValue.empty()) {
        mAlignMTM = jsonValue.asBool();
    }
}

void mtsTeleOperationPSM::Startup(void)
{
    CMN_LOG_CLASS_INIT_VERBOSE << "Startup" << std::endl;
    SetScale(mScale);
    SetFollowing(false);
    LockRotation(mRotationLocked);
    LockTranslation(mTranslationLocked);
    SetAlignMTM(mAlignMTM);

    // check if functions for jaw are connected
    if (!mIgnoreJaw) {
        if (!mPSM.GetStateJaw.IsValid()
            || !mPSM.SetPositionJaw.IsValid()) {
            mInterface->SendError(this->GetName() + ": optional functions \"SetPositionJaw\" and \"GetStateJaw\" are not connected, setting \"ignore-jaw\" to true");
            mIgnoreJaw = true;
        }
    }
}

void mtsTeleOperationPSM::Run(void)
{
    ProcessQueuedCommands();
    ProcessQueuedEvents();

    // run based on state
    mTeleopState.Run();
}

void mtsTeleOperationPSM::Cleanup(void)
{
    CMN_LOG_CLASS_INIT_VERBOSE << "Cleanup" << std::endl;
}

void mtsTeleOperationPSM::MTMErrorEventHandler(const mtsMessage & message)
{
    mTeleopState.SetDesiredState("DISABLED");
    mInterface->SendError(this->GetName() + ": received from MTM [" + message.Message + "]");
}

void mtsTeleOperationPSM::PSMErrorEventHandler(const mtsMessage & message)
{
    mTeleopState.SetDesiredState("DISABLED");
    mInterface->SendError(this->GetName() + ": received from PSM [" + message.Message + "]");
}

void mtsTeleOperationPSM::ClutchEventHandler(const prmEventButton & button)
{
    switch (button.Type()) {
    case prmEventButton::PRESSED:
        mIsClutched = true;
        break;
    case prmEventButton::RELEASED:
        mIsClutched = false;
        break;
    default:
        break;
    }

    // if the teleoperation is activated
    if (mTeleopState.DesiredState() == "ENABLED") {
        Clutch(mIsClutched);
    }
}

void mtsTeleOperationPSM::Clutch(const bool & clutch)
{
    // if the teleoperation is activated
    if (clutch) {
        // keep track of last follow mode
        mWasOperatorActiveBeforeClutch = mIsOperatorActive;
        SetFollowing(false);
        mMTM.PositionCartesianSet.Goal().Rotation().FromNormalized(mPSM.PositionCartesianCurrent.Position().Rotation());
        mMTM.PositionCartesianSet.Goal().Translation().Assign(mMTM.PositionCartesianCurrent.Position().Translation());
        mInterface->SendStatus(this->GetName() + ": console clutch pressed");

        // no force applied but gravity and locked orientation
        prmForceCartesianSet wrench;
        mMTM.SetWrenchBody(wrench);
        mMTM.SetGravityCompensation(true);
        if (mAlignMTM || mRotationLocked) {
            // lock in current position
            mMTM.LockOrientation(mMTM.PositionCartesianCurrent.Position().Rotation());
        } else {
            // make sure it is freed
            mMTM.UnlockOrientation();
        }

        // make sure PSM stops moving
        mPSM.Freeze();
    } else {
        mInterface->SendStatus(this->GetName() + ": console clutch released");
        mTeleopState.SetCurrentState("SETTING_ARMS_STATE");
        mBackFromClutch = true;
    }
}

void mtsTeleOperationPSM::SetDesiredState(const std::string & state)
{
    // try to find the state in state machine
    if (!mTeleopState.StateExists(state)) {
        mInterface->SendError(this->GetName() + ": unsupported state " + state);
        return;
    }
    // try to set the desired state
    try {
        mTeleopState.SetDesiredState(state);
    } catch (...) {
        mInterface->SendError(this->GetName() + ": " + state + " is not an allowed desired state");
        return;
    }
    // force operator to indicate they are present
    mIsOperatorActive = false;
    MessageEvents.DesiredState(state);
    mInterface->SendStatus(this->GetName() + ": set desired state to " + state);
}

void mtsTeleOperationPSM::SetScale(const double & scale)
{
    // set scale
    mConfigurationStateTable->Start();
    mScale = scale;
    mConfigurationStateTable->Advance();
    ConfigurationEvents.Scale(mScale);

    // update MTM/PSM previous position to prevent jumps
    mMTM.CartesianInitial.From(mMTM.PositionCartesianCurrent.Position());
    mPSM.CartesianInitial.From(mPSM.PositionCartesianCurrent.Position());
}

void mtsTeleOperationPSM::SetRegistrationRotation(const vctMatRot3 & rotation)
{
    mConfigurationStateTable->Start();
    mRegistrationRotation = rotation;
    mConfigurationStateTable->Advance();
}

void mtsTeleOperationPSM::LockRotation(const bool & lock)
{
    mConfigurationStateTable->Start();
    mRotationLocked = lock;
    mConfigurationStateTable->Advance();
    ConfigurationEvents.RotationLocked(mRotationLocked);
    // when releasing the orientation, MTM orientation is likely off
    // so force re-align
    if (lock == false) {
        SetFollowing(false);
        mTeleopState.SetCurrentState("DISABLED");
    } else {
        // update MTM/PSM previous position
        mMTM.CartesianInitial.From(mMTM.PositionCartesianDesired.Position());
        mPSM.CartesianInitial.From(mPSM.PositionCartesianCurrent.Position());
        // lock orientation is the arm is running
        if (mTeleopState.CurrentState() == "ENABLED") {
            mMTM.LockOrientation(mMTM.PositionCartesianCurrent.Position().Rotation());
        }
    }
}

void mtsTeleOperationPSM::LockTranslation(const bool & lock)
{
    mConfigurationStateTable->Start();
    mTranslationLocked = lock;
    mConfigurationStateTable->Advance();
    ConfigurationEvents.TranslationLocked(mTranslationLocked);
    // update MTM/PSM previous position
    mMTM.CartesianInitial.From(mMTM.PositionCartesianDesired.Position());
    mPSM.CartesianInitial.From(mPSM.PositionCartesianCurrent.Position());
}

void mtsTeleOperationPSM::SetAlignMTM(const bool & alignMTM)
{
    mConfigurationStateTable->Start();
    mAlignMTM = alignMTM;
    mConfigurationStateTable->Advance();
    ConfigurationEvents.AlignMTM(mAlignMTM);
}

void mtsTeleOperationPSM::StateChanged(void)
{
    const std::string newState = mTeleopState.CurrentState();
    MessageEvents.CurrentState(newState);
    mInterface->SendStatus(this->GetName() + ": current state is " + newState);
}

void mtsTeleOperationPSM::RunAllStates(void)
{
    mtsExecutionResult executionResult;

    // get MTM Cartesian position
    executionResult = mMTM.GetPositionCartesian(mMTM.PositionCartesianCurrent);
    if (!executionResult.IsOK()) {
        CMN_LOG_CLASS_RUN_ERROR << "Run: call to MTM.GetPositionCartesian failed \""
                                << executionResult << "\"" << std::endl;
        mInterface->SendError(this->GetName() + ": unable to get cartesian position from MTM");
        this->SetDesiredState("DISABLED");
    }
    executionResult = mMTM.GetPositionCartesianDesired(mMTM.PositionCartesianDesired);
    if (!executionResult.IsOK()) {
        CMN_LOG_CLASS_RUN_ERROR << "Run: call to MTM.GetPositionCartesianDesired failed \""
                                << executionResult << "\"" << std::endl;
    }

    // get PSM Cartesian position
    executionResult = mPSM.GetPositionCartesian(mPSM.PositionCartesianCurrent);
    if (!executionResult.IsOK()) {
        CMN_LOG_CLASS_RUN_ERROR << "Run: call to PSM.GetPositionCartesian failed \""
                                << executionResult << "\"" << std::endl;
        mInterface->SendError(this->GetName() + ": unable to get cartesian position from PSM");
        this->SetDesiredState("DISABLED");
    }

    // get base-frame cartesian position if available
    if (mBaseFrame.GetPositionCartesian.IsValid()) {
        executionResult = mBaseFrame.GetPositionCartesian(mBaseFrame.PositionCartesianCurrent);
        if (!executionResult.IsOK()) {
            CMN_LOG_CLASS_RUN_ERROR << "Run: call to BaseFrame.GetPositionCartesian failed \""
                                    << executionResult << "\"" << std::endl;
            mInterface->SendError(this->GetName() + ": unable to get cartesian position from base frame");
            this->SetDesiredState("DISABLED");
        }
    }

    // check if anyone wanted to disable anyway
    if ((mTeleopState.DesiredState() == "DISABLED")
        && (mTeleopState.CurrentState() != "DISABLED")) {
        SetFollowing(false);
        mTeleopState.SetCurrentState("DISABLED");
        return;
    }

    // monitor state of arms if needed
    if ((mTeleopState.CurrentState() != "DISABLED")
        && (mTeleopState.CurrentState() != "SETTING_ARMS_STATE")) {
        std::string armState;
        mPSM.GetDesiredState(armState);
        if (armState != "READY") {
            this->SetDesiredState("DISABLED");
            mInterface->SendError(this->GetName() + ": PSM is not in state \"READY\" anymore");
        }
        mMTM.GetDesiredState(armState);
        if (armState != "READY") {
            this->SetDesiredState("DISABLED");
            mInterface->SendError(this->GetName() + ": MTM is not in state \"READY\" anymore");
        }
    }
}

void mtsTeleOperationPSM::TransitionDisabled(void)
{
    if (mTeleopState.DesiredStateIsNotCurrent()) {
        mTeleopState.SetCurrentState("SETTING_ARMS_STATE");
    }
}

void mtsTeleOperationPSM::EnterSettingArmsState(void)
{
    // reset timer
    mInStateTimer = StateTable.GetTic();

    // request state if needed
    std::string armState;
    mPSM.GetDesiredState(armState);
    if (armState != "READY") {
        mPSM.SetDesiredState(std::string("READY"));
    }
    mMTM.GetDesiredState(armState);
    if (armState != "READY") {
        mMTM.SetDesiredState(std::string("READY"));
    }
}

void mtsTeleOperationPSM::TransitionSettingArmsState(void)
{
    // check state
    std::string psmState, mtmState;
    mPSM.GetCurrentState(psmState);
    mMTM.GetCurrentState(mtmState);
    if ((psmState == "READY")
        && (mtmState == "READY")) {
        mTeleopState.SetCurrentState("ALIGNING_MTM");
        return;
    }
    // check timer
    if ((StateTable.GetTic() - mInStateTimer) > 60.0 * cmn_s) {
        mInterface->SendError(this->GetName() + ": timed out while setting up MTM state");
        this->SetDesiredState("DISABLED");
    }
}

void mtsTeleOperationPSM::EnterAligningMTM(void)
{
    // update user GUI re. scale
    ConfigurationEvents.Scale(mScale);

    // reset timer
    mInStateTimer = StateTable.GetTic();
    mTimeSinceLastAlign = 0.0;

    // if we don't align MTM, just stay in same position
    if (!mAlignMTM) {
        // convert to prm type
        mMTM.PositionCartesianSet.Goal().Assign(mMTM.PositionCartesianDesired.Position());
        mMTM.SetPositionGoalCartesian(mMTM.PositionCartesianSet);
    }

    if (mBackFromClutch) {
        mIsOperatorActive = mWasOperatorActiveBeforeClutch;
        mBackFromClutch = false;
    }

    // reset number of transitions for gripper/jaw
    if (!mIgnoreJaw) {
        // figure out the mapping between the MTM gripper angle and the PSM jaw angle
        UpdateGripperToJawConfiguration();
        if (!mIsOperatorActive) {
            mGripperJawTransitions = 0;
            double gripperJawErrorInDegrees = 0.0;
            // compare angles
            if (mMTM.GetStateGripper.IsValid()) {
                mMTM.GetStateGripper(mMTM.StateGripper);
                mPSM.GetStateJaw(mPSM.StateJaw);
                // here we compute all angles in MTM scale
                const double gripperInDegrees = cmn180_PI * mMTM.StateGripper.Position()[0];
                const double jawInDegrees = cmn180_PI * JawToGripper(mPSM.StateJaw.Position()[0]);
                // MTMs can't really open above 60 degrees so if both ends are above 55, just engage
                if ((gripperInDegrees > mtsIntuitiveResearchKit::TeleOperationPSMGripperJawFullOpen)
                    && (jawInDegrees > mtsIntuitiveResearchKit::TeleOperationPSMGripperJawFullOpen)) {
                    gripperJawErrorInDegrees = 0.0;
                } else {
                    gripperJawErrorInDegrees = fabs(gripperInDegrees - jawInDegrees);
                }
            }
            // compute number of transitions
            mGripperJawMatchingPrevious = (gripperJawErrorInDegrees <= mtsIntuitiveResearchKit::TeleOperationPSMGripperJawTolerance);
        }
    }
}

void mtsTeleOperationPSM::RunAligningMTM(void)
{
    // if clutched or align not needed, do nothing
    if (mIsClutched || !mAlignMTM) {
        return;
    }

    // set trajectory goal periodically, this will track PSM motion
    const double currentTime = StateTable.GetTic();
    if ((currentTime - mTimeSinceLastAlign) > 10.0 * cmn_ms) {
        mTimeSinceLastAlign = currentTime;
        // Orientate MTM with PSM
        vctFrm4x4 mtmCartesianGoal;
        mtmCartesianGoal.Translation().Assign(mMTM.PositionCartesianDesired.Position().Translation());
        vctMatRot3 mtmRotation;
        mtmRotation = mRegistrationRotation.Inverse() * mPSM.PositionCartesianCurrent.Position().Rotation();
        mtmCartesianGoal.Rotation().FromNormalized(mtmRotation);
        // convert to prm type
        mMTM.PositionCartesianSet.Goal().From(mtmCartesianGoal);
        mMTM.SetPositionGoalCartesian(mMTM.PositionCartesianSet);
    }
}

void mtsTeleOperationPSM::TransitionAligningMTM(void)
{
    // check psm state
    std::string armState;
    mPSM.GetCurrentState(armState);
    if ((armState != "READY") && (armState != "MANUAL")) {
        mInterface->SendWarning(this->GetName() + ": PSM state has changed to [" + armState + "]");
        mTeleopState.SetDesiredState("DISABLED");
        return;
    }

    // if the desired state is aligning MTM, just stay here
    if (!mTeleopState.DesiredStateIsNotCurrent()) {
        return;
    }

    // check difference of orientation between mtm and PSM to enable
    vctMatRot3 desiredOrientation;
    mRegistrationRotation.ApplyInverseTo(mPSM.PositionCartesianCurrent.Position().Rotation(),
                                         desiredOrientation);
    mMTM.PositionCartesianCurrent.Position().Rotation().ApplyInverseTo(desiredOrientation, mAlignOffset);
    vctAxAnRot3 axisAngle(mAlignOffset, VCT_NORMALIZE);
    double orientationErrorInDegrees = 0.0;
    // set error only if we need to align MTM to PSM
    if (mAlignMTM) {
        orientationErrorInDegrees = axisAngle.Angle() * 180.0 / cmnPI;
    }

    // find difference between gripper (MTM) and jaw (PSM)
    double gripperJawErrorInDegrees = 0.0;

    // if we don't have jaws, we assume operator is active.  We need different way to detect operator
    if (mIgnoreJaw) {
        mIsOperatorActive = true;
    }

    // if not active, use jaw motion to detect if the user is ready
    if (!mIsOperatorActive) {
        // compare angles
        if (mMTM.GetStateGripper.IsValid()) {
            mMTM.GetStateGripper(mMTM.StateGripper);
            mPSM.GetStateJaw(mPSM.StateJaw);
            // here we compute all angles in MTM scale
            const double gripperInDegrees = cmn180_PI * mMTM.StateGripper.Position()[0];
            const double jawInDegrees = cmn180_PI * JawToGripper(mPSM.StateJaw.Position()[0]);
            // MTMs can't really open above 60 degrees so if both ends are above 55, just engage
            if ((gripperInDegrees > mtsIntuitiveResearchKit::TeleOperationPSMGripperJawFullOpen)
                && (jawInDegrees > mtsIntuitiveResearchKit::TeleOperationPSMGripperJawFullOpen)) {
                gripperJawErrorInDegrees = 0.0;
            } else {
                gripperJawErrorInDegrees = fabs(gripperInDegrees - jawInDegrees);
            }
        }
        // compute number of transitions
        bool gripperJawMatching = (gripperJawErrorInDegrees <= mtsIntuitiveResearchKit::TeleOperationPSMGripperJawTolerance);
        if (gripperJawMatching != mGripperJawMatchingPrevious) {
            mGripperJawTransitions += 1;
            mGripperJawMatchingPrevious = gripperJawMatching;
            if ((mGripperJawTransitions > 1) && gripperJawMatching) {
                mIsOperatorActive = true;
                mGripperGhost = mMTM.StateGripper.Position()[0];
            }
        }
    }

    // finally check for transition
    if ((orientationErrorInDegrees <= mtsIntuitiveResearchKit::TeleOperationPSMOrientationTolerance)
        && mIsOperatorActive) {
        if (mTeleopState.DesiredState() == "ENABLED") {
<<<<<<< HEAD
            if (!mIgnoreJaw){ // compute jaw offset only when jaw is not ignored, otherwise segmentation fault
                // jaw offset is in PSM scale so we need to convert gripper to jaw scale
                mJawOffset = mPSM.StateJaw.Position()[0] - GripperToJaw(mMTM.StateGripper.Position()[0]);
            }
=======
>>>>>>> f9cc466e
            mTeleopState.SetCurrentState("ENABLED");
        }
    } else {
        // check timer and issue a message
        if ((StateTable.GetTic() - mInStateTimer) > 2.0 * cmn_s) {
            std::stringstream message;
            if (orientationErrorInDegrees >= mtsIntuitiveResearchKit::TeleOperationPSMOrientationTolerance) {
                message << this->GetName() + ": unable to align MTM, current angle error is " << orientationErrorInDegrees;
            } else {
                message << this->GetName() + ": unable to match gripper/jaw angle, pinch and release the gripper";
            }
            mInterface->SendWarning(message.str());
            mInStateTimer = StateTable.GetTic();
        }
    }
}

void mtsTeleOperationPSM::EnterEnabled(void)
{
    // update MTM/PSM previous position
    mMTM.CartesianInitial.From(mMTM.PositionCartesianCurrent.Position());
    mPSM.CartesianInitial.From(mPSM.PositionCartesianCurrent.Position());
    mAlignOffsetInitial = mAlignOffset;
    if (mBaseFrame.GetPositionCartesian.IsValid()) {
        mBaseFrame.CartesianInitial.From(mBaseFrame.PositionCartesianCurrent.Position());
    }

    // set MTM/PSM to Teleop (Cartesian Position Mode)
    mMTM.SetGravityCompensation(true);
    // set forces to zero and lock/unlock orientation as needed
    prmForceCartesianSet wrench;
    mMTM.SetWrenchBody(wrench);
    if (mRotationLocked) {
        mMTM.LockOrientation(mMTM.PositionCartesianCurrent.Position().Rotation());
    } else {
        mMTM.UnlockOrientation();
    }
    // check if by any chance the clutch pedal is pressed
    if (mIsClutched) {
        Clutch(true);
    } else {
        SetFollowing(true);
    }
}

void mtsTeleOperationPSM::RunEnabled(void)
{
    if (mMTM.PositionCartesianCurrent.Valid()
        && mPSM.PositionCartesianCurrent.Valid()) {
        // follow mode
        if (!mIsClutched) {
            // compute mtm Cartesian motion
            vctFrm4x4 mtmPosition(mMTM.PositionCartesianCurrent.Position());

            // translation
            vct3 mtmTranslation;
            vct3 psmTranslation;
            if (mTranslationLocked) {
                psmTranslation = mPSM.CartesianInitial.Translation();
            } else {
                mtmTranslation = (mtmPosition.Translation() - mMTM.CartesianInitial.Translation());
                psmTranslation = mtmTranslation * mScale;
                psmTranslation = mRegistrationRotation * psmTranslation + mPSM.CartesianInitial.Translation();
            }
            // rotation
            vctMatRot3 psmRotation;
            if (mRotationLocked) {
                psmRotation.From(mPSM.CartesianInitial.Rotation());
            } else {
                psmRotation = mRegistrationRotation * mtmPosition.Rotation() * mAlignOffsetInitial;
            }

            // compute desired psm position
            vctFrm4x4 psmCartesianGoal;
            psmCartesianGoal.Translation().Assign(psmTranslation);
            psmCartesianGoal.Rotation().FromNormalized(psmRotation);

            // take into account changes in PSM base frame if any
            if (mBaseFrame.GetPositionCartesian.IsValid()) {
                vctFrm4x4 baseFrame(mBaseFrame.PositionCartesianCurrent.Position());
                vctFrm4x4 baseFrameChange = baseFrame.Inverse() * mBaseFrame.CartesianInitial;
                // update PSM position goal
                psmCartesianGoal = baseFrameChange * psmCartesianGoal;
                // update alignment offset
                mtmPosition.Rotation().ApplyInverseTo(psmCartesianGoal.Rotation(), mAlignOffset);
            }

            // PSM go this cartesian position
            mPSM.PositionCartesianSet.Goal().FromNormalized(psmCartesianGoal);
            mPSM.SetPositionCartesian(mPSM.PositionCartesianSet);

            if (!mIgnoreJaw) {
                // Gripper
                if (mMTM.GetStateGripper.IsValid()) {
                    mMTM.GetStateGripper(mMTM.StateGripper);
                    double currentGripper = mMTM.StateGripper.Position()[0];
                    const double rate = 270.0 * cmnPI_180 * cmn_ms;
                    const double threshold = 2.0 * cmnPI_180;
                    // gripper ghost below, add to catch up
                    if (mGripperGhost <= (currentGripper - threshold)) {
                        mGripperGhost += rate;
                    } else {
                        // gripper ghost above, subtract to catch up
                        if (mGripperGhost >= (currentGripper + threshold)) {
                            mGripperGhost -= rate;
                        }
                    }
                    mPSM.PositionJointSet.Goal()[0] = GripperToJaw(mGripperGhost);
                    if (mPSM.PositionJointSet.Goal()[0] < mGripperToJaw.PositionMin) {
                        mPSM.PositionJointSet.Goal()[0] = mGripperToJaw.PositionMin;
                        mGripperGhost = JawToGripper(mGripperToJaw.PositionMin);
                    }
                    mPSM.SetPositionJaw(mPSM.PositionJointSet);
                } else {
                    mPSM.PositionJointSet.Goal()[0] = 45.0 * cmnPI_180;
                    mPSM.SetPositionJaw(mPSM.PositionJointSet);
                }
            }
        }
    }
}

void mtsTeleOperationPSM::TransitionEnabled(void)
{
    std::string armState;

    // check psm state
    mPSM.GetCurrentState(armState);
    if (armState != "READY") {
        mInterface->SendWarning(this->GetName() + ": PSM state has changed to [" + armState + "]");
        mTeleopState.SetDesiredState("DISABLED");
    }

    // check mtm state
    mMTM.GetCurrentState(armState);
    if (armState != "READY") {
        mInterface->SendWarning(this->GetName() + ": MTM state has changed to [" + armState + "]");
        mTeleopState.SetDesiredState("DISABLED");
    }

    if (mTeleopState.DesiredStateIsNotCurrent()) {
        SetFollowing(false);
        mTeleopState.SetCurrentState(mTeleopState.DesiredState());
    }
}

double mtsTeleOperationPSM::GripperToJaw(const double & gripperAngle) const
{
    return mGripperToJaw.Scale * gripperAngle + mGripperToJaw.Offset;
}

double mtsTeleOperationPSM::JawToGripper(const double & jawAngle) const
{
    return (jawAngle - mGripperToJaw.Offset) / mGripperToJaw.Scale;
}

void mtsTeleOperationPSM::UpdateGripperToJawConfiguration(void)
{
    // default values
    mGripperToJaw.Scale = 1.0;
    mGripperToJaw.Offset = 0.0;
    mGripperToJaw.PositionMin = cmnTypeTraits<double>::MinNegativeValue();
    // get the PSM jaw configuration if possible to find range
    if (mPSM.GetConfigurationJaw.IsValid()) {
        mPSM.GetConfigurationJaw(mPSM.ConfigurationJaw);
        if ((mPSM.ConfigurationJaw.PositionMin().size() == 1)
            && (mPSM.ConfigurationJaw.PositionMax().size() == 1)) {
            // for now we assume MTM is from 0 to 60 degrees
            double min = mPSM.ConfigurationJaw.PositionMin()[0];
            double max = mPSM.ConfigurationJaw.PositionMax()[0];
            // save min for later so we never ask PSM to close jaws more than min
            mGripperToJaw.PositionMin = min;
            // if the PSM can close its jaws past 0 (tighter), we map from 0 to qmax
            // negative values just mean tighter jaws
            if (min < 0.0) {
                min = 0.0;
            }
            mGripperToJaw.Scale = (max - min) / (60.0 * cmnPI_180);
            mGripperToJaw.Offset = min;
        }
    }
}

void mtsTeleOperationPSM::SetFollowing(const bool following)
{
    MessageEvents.Following(following);
    mIsFollowing = following;
}<|MERGE_RESOLUTION|>--- conflicted
+++ resolved
@@ -5,7 +5,7 @@
   Author(s):  Zihan Chen, Anton Deguet
   Created on: 2013-02-20
 
-  (C) Copyright 2013-2019 Johns Hopkins University (JHU), All Rights Reserved.
+  (C) Copyright 2013-2020 Johns Hopkins University (JHU), All Rights Reserved.
 
 --- begin cisst license - do not edit ---
 
@@ -232,6 +232,11 @@
     if (!jsonValue.empty()) {
         mScale = jsonValue.asDouble();
     }
+    if (mScale <= 0.0) {
+        CMN_LOG_CLASS_INIT_ERROR << "Configure " << this->GetName()
+                                 << ": \"scale\" must be a positive number.  Found " << mScale << std::endl;
+        exit(EXIT_FAILURE);
+    }
 
     // read orientation if present
     jsonValue = jsonConfig["rotation"];
@@ -257,6 +262,17 @@
     jsonValue = jsonConfig["ignore-jaw"];
     if (!jsonValue.empty()) {
         mIgnoreJaw = jsonValue.asBool();
+    }
+
+    // jaw rate of opening-closing
+    jsonValue = jsonConfig["jaw-rate"];
+    if (!jsonValue.empty()) {
+        mJawRate = jsonValue.asDouble();
+    }
+    if (mJawRate <= 0.0) {
+        CMN_LOG_CLASS_INIT_ERROR << "Configure " << this->GetName()
+                                 << ": \"jaw-rate\" must be a positive number.  Found " << mJawRate << std::endl;
+        exit(EXIT_FAILURE);
     }
 
     // align MTM if needed
@@ -696,13 +712,6 @@
     if ((orientationErrorInDegrees <= mtsIntuitiveResearchKit::TeleOperationPSMOrientationTolerance)
         && mIsOperatorActive) {
         if (mTeleopState.DesiredState() == "ENABLED") {
-<<<<<<< HEAD
-            if (!mIgnoreJaw){ // compute jaw offset only when jaw is not ignored, otherwise segmentation fault
-                // jaw offset is in PSM scale so we need to convert gripper to jaw scale
-                mJawOffset = mPSM.StateJaw.Position()[0] - GripperToJaw(mMTM.StateGripper.Position()[0]);
-            }
-=======
->>>>>>> f9cc466e
             mTeleopState.SetCurrentState("ENABLED");
         }
     } else {
@@ -799,15 +808,14 @@
                 if (mMTM.GetStateGripper.IsValid()) {
                     mMTM.GetStateGripper(mMTM.StateGripper);
                     double currentGripper = mMTM.StateGripper.Position()[0];
-                    const double rate = 270.0 * cmnPI_180 * cmn_ms;
-                    const double threshold = 2.0 * cmnPI_180;
+                    const double delta = mJawRate * StateTable.PeriodStats.PeriodAvg();
                     // gripper ghost below, add to catch up
-                    if (mGripperGhost <= (currentGripper - threshold)) {
-                        mGripperGhost += rate;
+                    if (mGripperGhost <= (currentGripper - delta)) {
+                        mGripperGhost += delta;
                     } else {
                         // gripper ghost above, subtract to catch up
-                        if (mGripperGhost >= (currentGripper + threshold)) {
-                            mGripperGhost -= rate;
+                        if (mGripperGhost >= (currentGripper + delta)) {
+                            mGripperGhost -= delta;
                         }
                     }
                     mPSM.PositionJointSet.Goal()[0] = GripperToJaw(mGripperGhost);
