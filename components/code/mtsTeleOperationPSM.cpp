--- conflicted
+++ resolved
@@ -490,14 +490,9 @@
     // check psm state
     mtsStdString armState;
     mPSM->GetRobotControlState(armState);
-<<<<<<< HEAD
-    if (armState.Data != "DVRK_POSITION_CARTESIAN" && armState.Data !=  "DVRK_CONSTRAINT_CONTROLLER_CARTESIAN") {
-        this->SetDesiredState("DISABLED");
-=======
     if ((armState.Data != "DVRK_POSITION_CARTESIAN") && (armState.Data != "DVRK_CONSTRAINT_CONTROLLER_CARTESIAN")) {
         mInterface->SendWarning(this->GetName() + ": PSM state has changed to [" + armState.Data + "]");
         mTeleopState.SetDesiredState("DISABLED");
->>>>>>> b3033153
         mTeleopState.SetCurrentState("DISABLED");
         return;
     }
@@ -606,26 +601,17 @@
 
     // check psm state
     mPSM->GetRobotControlState(armState);
-<<<<<<< HEAD
-    if (armState.Data != "DVRK_POSITION_CARTESIAN" && armState.Data !=  "DVRK_CONSTRAINT_CONTROLLER_CARTESIAN") {
-        this->SetDesiredState("DISABLED");
-=======
     if ((armState.Data != "DVRK_POSITION_CARTESIAN") && (armState.Data != "DVRK_CONSTRAINT_CONTROLLER_CARTESIAN")) {
         mInterface->SendWarning(this->GetName() + ": PSM state has changed to [" + armState.Data + "]");
         mTeleopState.SetDesiredState("DISABLED");
->>>>>>> b3033153
     }
 
     // check mtm state
     mMTM->GetRobotControlState(armState);
     if (armState.Data != "DVRK_EFFORT_CARTESIAN") {
-<<<<<<< HEAD
-        this->SetDesiredState("DISABLED");
-=======
         mInterface->SendWarning(this->GetName() + ": MTM state has changed to [" + armState.Data + "]");
         std::cerr << CMN_LOG_DETAILS << " this will have to be updated when feature-arm-state branch is merged, should just check if arm is ready.  Current implementation should wait for arm to change state to DVRK_POSITION_GOAL_CARTESIAN but that's one more state for teleop and it won't be needed soon(ish)" << std::endl;
         // mTeleopState.SetDesiredState("DISABLED");
->>>>>>> b3033153
     }
 
     if (mTeleopState.DesiredStateIsNotCurrent()) {
