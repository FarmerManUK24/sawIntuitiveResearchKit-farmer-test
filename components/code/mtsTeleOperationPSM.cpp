/* -*- Mode: C++; tab-width: 4; indent-tabs-mode: nil; c-basic-offset: 4 -*-    */
/* ex: set filetype=cpp softtabstop=4 shiftwidth=4 tabstop=4 cindent expandtab: */

/*
  Author(s):  Zihan Chen, Anton Deguet
  Created on: 2013-02-20

  (C) Copyright 2013-2017 Johns Hopkins University (JHU), All Rights Reserved.

--- begin cisst license - do not edit ---

This software is provided "as is" under an open source license, with
no warranty.  The complete license can be found in license.txt and
http://www.cisst.org/cisst/license.txt.

--- end cisst license ---
*/


// system include
#include <iostream>

// cisst
#include <sawIntuitiveResearchKit/mtsTeleOperationPSM.h>
#include <cisstMultiTask/mtsInterfaceProvided.h>
#include <cisstMultiTask/mtsInterfaceRequired.h>
#include <cisstParameterTypes/prmForceCartesianSet.h>

CMN_IMPLEMENT_SERVICES_DERIVED_ONEARG(mtsTeleOperationPSM, mtsTaskPeriodic, mtsTaskPeriodicConstructorArg);

mtsTeleOperationPSM::mtsTeleOperationPSM(const std::string & componentName, const double periodInSeconds):
    mtsTaskPeriodic(componentName, periodInSeconds),
    mMTM(0),
    mPSM(0),
    mTeleopState(componentName, "DISABLED")
{
    Init();
}

mtsTeleOperationPSM::mtsTeleOperationPSM(const mtsTaskPeriodicConstructorArg & arg):
    mtsTaskPeriodic(arg),
    mMTM(0),
    mPSM(0),
    mTeleopState(arg.Name, "DISABLED")
{
    Init();
}

mtsTeleOperationPSM::~mtsTeleOperationPSM()
{
    if (mMTM) {
        delete mMTM;
    }
    if (mPSM) {
        delete mPSM;
    }
}

void mtsTeleOperationPSM::Init(void)
{
    if (!mMTM) {
        mMTM = new RobotMTM;
    }
    if (!mPSM) {
        mPSM = new RobotPSM;
    }
}

void mtsTeleOperationPSM::Configure(const std::string & CMN_UNUSED(filename))
{
    // configure state machine
    mTeleopState.AddState("SETTING_PSM_STATE");
    mTeleopState.AddState("SETTING_MTM_STATE");
    mTeleopState.AddState("ALIGNING_MTM");
    mTeleopState.AddState("ENABLED");
    mTeleopState.AddAllowedDesiredState("ENABLED");
    mTeleopState.AddAllowedDesiredState("ALIGNING_MTM");
    mTeleopState.AddAllowedDesiredState("DISABLED");

    // state change, to convert to string events for users (Qt, ROS)
    mTeleopState.SetStateChangedCallback(&mtsTeleOperationPSM::StateChanged,
                                         this);

    // run for all states
    mTeleopState.SetRunCallback(&mtsTeleOperationPSM::RunAllStates,
                                this);

    // disabled
    mTeleopState.SetTransitionCallback("DISABLED",
                                       &mtsTeleOperationPSM::TransitionDisabled,
                                       this);

    // setting ECM state
    mTeleopState.SetEnterCallback("SETTING_PSM_STATE",
                                  &mtsTeleOperationPSM::EnterSettingPSMState,
                                  this);
    mTeleopState.SetTransitionCallback("SETTING_PSM_STATE",
                                       &mtsTeleOperationPSM::TransitionSettingPSMState,
                                       this);

    // setting MTM state
    mTeleopState.SetEnterCallback("SETTING_MTM_STATE",
                                  &mtsTeleOperationPSM::EnterSettingMTMState,
                                  this);
    mTeleopState.SetTransitionCallback("SETTING_MTM_STATE",
                                       &mtsTeleOperationPSM::TransitionSettingMTMState,
                                       this);

    // aligning MTM
    mTeleopState.SetEnterCallback("ALIGNING_MTM",
                                  &mtsTeleOperationPSM::EnterAligningMTM,
                                  this);
    mTeleopState.SetTransitionCallback("ALIGNING_MTM",
                                       &mtsTeleOperationPSM::TransitionAligningMTM,
                                       this);

    // enabled
    mTeleopState.SetEnterCallback("ENABLED",
                                  &mtsTeleOperationPSM::EnterEnabled,
                                  this);
    mTeleopState.SetRunCallback("ENABLED",
                                &mtsTeleOperationPSM::RunEnabled,
                                this);
    mTeleopState.SetTransitionCallback("ENABLED",
                                       &mtsTeleOperationPSM::TransitionEnabled,
                                       this);

    mScale = 0.2;
    mIsClutched = false;

    mRotationLocked = false;
    mTranslationLocked = false;

    this->StateTable.AddData(mMTM->PositionCartesianCurrent, "MTMCartesianPositionCurrent");
    this->StateTable.AddData(mMTM->PositionCartesianDesired, "MTMCartesianPositionDesired");
    this->StateTable.AddData(mPSM->PositionCartesianCurrent, "PSMCartesianPosition");

    mConfigurationStateTable = new mtsStateTable(100, "Configuration");
    mConfigurationStateTable->SetAutomaticAdvance(false);
    this->AddStateTable(mConfigurationStateTable);
    mConfigurationStateTable->AddData(mScale, "Scale");
    mConfigurationStateTable->AddData(mRegistrationRotation, "RegistrationRotation");
    mConfigurationStateTable->AddData(mRotationLocked, "RotationLocked");
    mConfigurationStateTable->AddData(mTranslationLocked, "TranslationLocked");

    // setup cisst interfaces
    mtsInterfaceRequired * interfaceRequired = AddInterfaceRequired("MTM");
    if (interfaceRequired) {
        interfaceRequired->AddFunction("GetPositionCartesian", mMTM->GetPositionCartesian);
        interfaceRequired->AddFunction("GetPositionCartesianDesired", mMTM->GetPositionCartesianDesired);
        interfaceRequired->AddFunction("SetPositionGoalCartesian", mMTM->SetPositionGoalCartesian);
        interfaceRequired->AddFunction("GetGripperPosition", mMTM->GetGripperPosition);
        interfaceRequired->AddFunction("LockOrientation", mMTM->LockOrientation);
        interfaceRequired->AddFunction("UnlockOrientation", mMTM->UnlockOrientation);
        interfaceRequired->AddFunction("SetWrenchBody", mMTM->SetWrenchBody);
        interfaceRequired->AddFunction("SetGravityCompensation", mMTM->SetGravityCompensation);
        interfaceRequired->AddFunction("GetRobotControlState", mMTM->GetRobotControlState);
        interfaceRequired->AddFunction("SetRobotControlState", mMTM->SetRobotControlState);
        interfaceRequired->AddEventHandlerWrite(&mtsTeleOperationPSM::MTMErrorEventHandler,
                                                this, "Error");
    }

    interfaceRequired = AddInterfaceRequired("PSM");
    if (interfaceRequired) {
        interfaceRequired->AddFunction("GetPositionCartesian", mPSM->GetPositionCartesian);
        interfaceRequired->AddFunction("SetPositionCartesian", mPSM->SetPositionCartesian);
        interfaceRequired->AddFunction("SetJawPosition", mPSM->SetJawPosition);
        interfaceRequired->AddFunction("GetRobotControlState", mPSM->GetRobotControlState);
        interfaceRequired->AddFunction("SetRobotControlState", mPSM->SetRobotControlState);
        interfaceRequired->AddEventHandlerWrite(&mtsTeleOperationPSM::PSMErrorEventHandler,
                                                this, "Error");
    }

    // footpedal events
    interfaceRequired = AddInterfaceRequired("Clutch");
    if (interfaceRequired) {
        interfaceRequired->AddEventHandlerWrite(&mtsTeleOperationPSM::ClutchEventHandler, this, "Button");
    }

    mInterface = AddInterfaceProvided("Setting");
    if (mInterface) {
        mInterface->AddMessageEvents();
        // commands
        mInterface->AddCommandReadState(StateTable, StateTable.PeriodStats,
                                        "GetPeriodStatistics"); // mtsIntervalStatistics

        mInterface->AddCommandWrite(&mtsTeleOperationPSM::SetDesiredState, this,
                                    "SetDesiredState", std::string("DISABLED"));
        mInterface->AddCommandWrite(&mtsTeleOperationPSM::SetScale, this,
                                    "SetScale", 0.5);
        mInterface->AddCommandWrite(&mtsTeleOperationPSM::SetRegistrationRotation, this,
                                    "SetRegistrationRotation", vctMatRot3());
        mInterface->AddCommandWrite(&mtsTeleOperationPSM::LockRotation, this,
                                    "LockRotation", false);
        mInterface->AddCommandWrite(&mtsTeleOperationPSM::LockTranslation, this,
                                    "LockTranslation", false);
        mInterface->AddCommandReadState(*(mConfigurationStateTable),
                                        mScale,
                                        "GetScale");
        mInterface->AddCommandReadState(*(mConfigurationStateTable),
                                        mRegistrationRotation,
                                        "GetRegistrationRotation");
        mInterface->AddCommandReadState(*(mConfigurationStateTable),
                                        mRotationLocked, "GetRotationLocked");
        mInterface->AddCommandReadState(*(mConfigurationStateTable),
                                        mTranslationLocked, "GetTranslationLocked");
        mInterface->AddCommandReadState(this->StateTable,
                                        mMTM->PositionCartesianCurrent,
                                        "GetPositionCartesianMTM");
        mInterface->AddCommandReadState(this->StateTable,
                                        mPSM->PositionCartesianCurrent,
                                        "GetPositionCartesianPSM");
        // events
        mInterface->AddEventWrite(MessageEvents.DesiredState,
                                  "DesiredState", std::string(""));
        mInterface->AddEventWrite(MessageEvents.CurrentState,
                                  "CurrentState", std::string(""));
        // configuration
        mInterface->AddEventWrite(ConfigurationEvents.Scale,
                                  "Scale", 0.5);
        mInterface->AddEventWrite(ConfigurationEvents.RotationLocked,
                                  "RotationLocked", false);
        mInterface->AddEventWrite(ConfigurationEvents.TranslationLocked,
                                  "TranslationLocked", false);
    }
}

void mtsTeleOperationPSM::Startup(void)
{
    CMN_LOG_CLASS_INIT_VERBOSE << "Startup" << std::endl;
}

void mtsTeleOperationPSM::Run(void)
{
    ProcessQueuedCommands();
    ProcessQueuedEvents();

    // run based on state
    mTeleopState.Run();
}

void mtsTeleOperationPSM::Cleanup(void)
{
    CMN_LOG_CLASS_INIT_VERBOSE << "Cleanup" << std::endl;
}

void mtsTeleOperationPSM::MTMErrorEventHandler(const mtsMessage & message)
{
    mTeleopState.SetDesiredState("DISABLED");
    mInterface->SendError(this->GetName() + ": received from master [" + message.Message + "]");
}

void mtsTeleOperationPSM::PSMErrorEventHandler(const mtsMessage & message)
{
    mTeleopState.SetDesiredState("DISABLED");
    mInterface->SendError(this->GetName() + ": received from slave [" + message.Message + "]");
}

void mtsTeleOperationPSM::ClutchEventHandler(const prmEventButton & button)
{
    if (button.Type() == prmEventButton::PRESSED) {
        mIsClutched = true;
    } else {
        mIsClutched = false;
    }

    // if the teleoperation is activated
    if (mTeleopState.DesiredState() == "ENABLED") {
        Clutch(mIsClutched);
    }
}

void mtsTeleOperationPSM::Clutch(const bool & clutch)
{
    // if the teleoperation is activated
    if (clutch) {
        mMTM->PositionCartesianSet.Goal().Rotation().FromNormalized(mPSM->PositionCartesianCurrent.Position().Rotation());
        mMTM->PositionCartesianSet.Goal().Translation().Assign(mMTM->PositionCartesianCurrent.Position().Translation());
        mInterface->SendStatus(this->GetName() + ": console clutch pressed");

        // no force applied but gravity and locked orientation
        prmForceCartesianSet wrench;
        mMTM->SetWrenchBody(wrench);
        mMTM->SetGravityCompensation(true);
        mMTM->LockOrientation(mMTM->PositionCartesianCurrent.Position().Rotation());
    } else {
        mInterface->SendStatus(this->GetName() + ": console clutch released");
        mTeleopState.SetCurrentState("SETTING_PSM_STATE");
    }
}

void mtsTeleOperationPSM::SetDesiredState(const std::string & state)
{
    // try to find the state in state machine
    if (!mTeleopState.StateExists(state)) {
        mInterface->SendError(this->GetName() + ": unsupported state " + state);
        return;
    }
    // if state is same as current, return
    if (mTeleopState.CurrentState() == state) {
        return;
    }
    // try to set the desired state
<<<<<<< HEAD
    try {
        mTeleopState.SetDesiredState(state);
    } catch (...) {
        MessageEvents.Error(this->GetName() + ": " + state + " is not an allowed desired state");
=======
    if (!mTeleopState.SetDesiredState(state)) {
        mInterface->SendError(this->GetName() + ": " + state + " is not an allowed desired state");
>>>>>>> 2b7ac12e
        return;
    }
    MessageEvents.DesiredState(state);
    mInterface->SendStatus(this->GetName() + ": set desired state to " + state);
}

void mtsTeleOperationPSM::SetScale(const double & scale)
{
    mConfigurationStateTable->Start();
    mScale = scale;
    mConfigurationStateTable->Advance();
    ConfigurationEvents.Scale(mScale);
}

void mtsTeleOperationPSM::SetRegistrationRotation(const vctMatRot3 & rotation)
{
    mConfigurationStateTable->Start();
    mRegistrationRotation = rotation;
    mConfigurationStateTable->Advance();
}

void mtsTeleOperationPSM::LockRotation(const bool & lock)
{
    mConfigurationStateTable->Start();
    mRotationLocked = lock;
    mConfigurationStateTable->Advance();
    ConfigurationEvents.RotationLocked(mRotationLocked);
    // when releasing the orientation, master orientation is likely off
    // so force re-align
    if (lock == false) {
        mTeleopState.SetCurrentState("DISABLED");
    } else {
        // update MTM/PSM previous position
        mMTM->CartesianPrevious.From(mMTM->PositionCartesianDesired.Position());
        mPSM->CartesianPrevious.From(mPSM->PositionCartesianCurrent.Position());
        // lock orientation is the arm is running
        if (mTeleopState.CurrentState() == "ENABLED") {
            mMTM->LockOrientation(mMTM->PositionCartesianCurrent.Position().Rotation());
        }
    }
}

void mtsTeleOperationPSM::LockTranslation(const bool & lock)
{
    mConfigurationStateTable->Start();
    mTranslationLocked = lock;
    mConfigurationStateTable->Advance();
    ConfigurationEvents.TranslationLocked(mTranslationLocked);
    // update MTM/PSM previous position
    mMTM->CartesianPrevious.From(mMTM->PositionCartesianDesired.Position());
    mPSM->CartesianPrevious.From(mPSM->PositionCartesianCurrent.Position());
}

void mtsTeleOperationPSM::StateChanged(void)
{
    const std::string newState = mTeleopState.CurrentState();
    MessageEvents.CurrentState(newState);
<<<<<<< HEAD
    MessageEvents.Status(this->GetName() + ": current state is " + newState);
=======
    mInterface->SendStatus(this->GetName() + ", current state " + newState);
>>>>>>> 2b7ac12e
}

void mtsTeleOperationPSM::RunAllStates(void)
{
    mtsExecutionResult executionResult;

    // get master Cartesian position
    executionResult = mMTM->GetPositionCartesian(mMTM->PositionCartesianCurrent);
    if (!executionResult.IsOK()) {
        CMN_LOG_CLASS_RUN_ERROR << "Run: call to MTM.GetPositionCartesian failed \""
                                << executionResult << "\"" << std::endl;
<<<<<<< HEAD
        MessageEvents.Error(this->GetName() + ": unable to get cartesian position from master");
        this->SetDesiredState("DISABLED");
=======
        mInterface->SendError(this->GetName() + ": unable to get cartesian position from master");
        mTeleopState.SetDesiredState("DISABLED");
>>>>>>> 2b7ac12e
    }
    executionResult = mMTM->GetPositionCartesianDesired(mMTM->PositionCartesianDesired);
    if (!executionResult.IsOK()) {
        CMN_LOG_CLASS_RUN_ERROR << "Run: call to MTM.GetPositionCartesianDesired failed \""
                                << executionResult << "\"" << std::endl;
    }

    // get slave Cartesian position
    executionResult = mPSM->GetPositionCartesian(mPSM->PositionCartesianCurrent);
    if (!executionResult.IsOK()) {
        CMN_LOG_CLASS_RUN_ERROR << "Run: call to PSM.GetPositionCartesian failed \""
                                << executionResult << "\"" << std::endl;
<<<<<<< HEAD
        MessageEvents.Error(this->GetName() + ": unable to get cartesian position from slave");
        this->SetDesiredState("DISABLED");
=======
        mInterface->SendError(this->GetName() + ": unable to get cartesian position from slave");
        mTeleopState.SetDesiredState("DISABLED");
>>>>>>> 2b7ac12e
    }

    // check if anyone wanted to disable anyway
    if ((mTeleopState.DesiredState() == "DISABLED")
        && (mTeleopState.CurrentState() != "DISABLED")) {
        mTeleopState.SetCurrentState("DISABLED");
        return;
    }
}

void mtsTeleOperationPSM::TransitionDisabled(void)
{
    if (mTeleopState.DesiredStateIsNotCurrent()) {
        mTeleopState.SetCurrentState("SETTING_PSM_STATE");
    }
}

void mtsTeleOperationPSM::EnterSettingPSMState(void)
{
    // reset timer
    mInStateTimer = StateTable.GetTic();

    // request state if needed
    mtsStdString armState;
    mPSM->GetRobotControlState(armState);
    if (armState.Data != "DVRK_POSITION_CARTESIAN") {
        mPSM->SetRobotControlState(mtsStdString("DVRK_POSITION_CARTESIAN"));
    }
}

void mtsTeleOperationPSM::TransitionSettingPSMState(void)
{
    // check state
    mtsStdString armState;
    mPSM->GetRobotControlState(armState);
    if (armState.Data == "DVRK_POSITION_CARTESIAN") {
        mTeleopState.SetCurrentState("SETTING_MTM_STATE");
        return;
    }
    // check timer
    if ((StateTable.GetTic() - mInStateTimer) > 60.0 * cmn_s) {
<<<<<<< HEAD
        MessageEvents.Error(this->GetName() + ": timed out while setting up PSM state");
        this->SetDesiredState("DISABLED");
=======
        mInterface->SendError(this->GetName() + ": timed out while setting up PSM state");
        mTeleopState.SetDesiredState("DISABLED");
>>>>>>> 2b7ac12e
    }
}

void mtsTeleOperationPSM::EnterSettingMTMState(void)
{
    // reset timer
    mInStateTimer = StateTable.GetTic();

    // request state if needed
    mtsStdString armState;
    mMTM->GetRobotControlState(armState);
    if (armState.Data != "DVRK_POSITION_GOAL_CARTESIAN") {
        mMTM->SetRobotControlState(mtsStdString("DVRK_POSITION_GOAL_CARTESIAN"));
    }
}

void mtsTeleOperationPSM::TransitionSettingMTMState(void)
{
    // check state
    mtsStdString armState;
    mMTM->GetRobotControlState(armState);
    if (armState.Data == "DVRK_POSITION_GOAL_CARTESIAN") {
        mTeleopState.SetCurrentState("ALIGNING_MTM");
        return;
    }
    // check timer
    if ((StateTable.GetTic() - mInStateTimer) > 60.0 * cmn_s) {
<<<<<<< HEAD
        MessageEvents.Error(this->GetName() + ": timed out while setting up MTM state");
        this->SetDesiredState("DISABLED");
=======
        mInterface->SendError(this->GetName() + ": timed out while setting up MTM state");
        mTeleopState.SetDesiredState("DISABLED");
>>>>>>> 2b7ac12e
    }
}

void mtsTeleOperationPSM::EnterAligningMTM(void)
{
    // reset timer
    mInStateTimer = StateTable.GetTic();

    // Send MTM command position
    mMTM->SetRobotControlState(mtsStdString("DVRK_POSITION_GOAL_CARTESIAN"));

    // Orientate MTM with PSM
    vctFrm4x4 masterCartesianGoal;
    masterCartesianGoal.Translation().Assign(mMTM->PositionCartesianDesired.Position().Translation());
    vctMatRot3 masterRotation;
    masterRotation = mRegistrationRotation.Inverse() * mPSM->PositionCartesianCurrent.Position().Rotation();
    masterCartesianGoal.Rotation().FromNormalized(masterRotation);
    // convert to prm type
    mMTM->PositionCartesianSet.Goal().From(masterCartesianGoal);
    mMTM->SetPositionGoalCartesian(mMTM->PositionCartesianSet);
}

void mtsTeleOperationPSM::TransitionAligningMTM(void)
{

    // check mtm state
    mtsStdString armState;
    mPSM->GetRobotControlState(armState);
    if (armState.Data != "DVRK_POSITION_CARTESIAN" && armState.Data !=  "DVRK_CONSTRAINT_CONTROLLER_CARTESIAN") {
        this->SetDesiredState("DISABLED");
        mTeleopState.SetCurrentState("DISABLED");
        return;
    }

    // if the desired state is aligning MTM, just stay here
    if (!mTeleopState.DesiredStateIsNotCurrent()) {
        return;
    }

    // check difference of orientation between master and slave to enable
    vctMatRot3 desiredOrientation, difference;
    mRegistrationRotation.ApplyInverseTo(mPSM->PositionCartesianCurrent.Position().Rotation(),
                                         desiredOrientation);
    mMTM->PositionCartesianCurrent.Position().Rotation().ApplyInverseTo(desiredOrientation, difference);
    vctAxAnRot3 axisAngle(difference, VCT_NORMALIZE);
    const double angleInDegrees = axisAngle.Angle() * 180.0 / cmnPI;
    if (angleInDegrees <= 5.0) {
        mTeleopState.SetCurrentState("ENABLED");
    } else {
        // check timer and issue a message
        if ((StateTable.GetTic() - mInStateTimer) > 2.0 * cmn_s) {
            std::stringstream message;
            message << this->GetName() + ": unable to align master, current angle error is " << angleInDegrees;
            mInterface->SendWarning(message.str());
            mInStateTimer = StateTable.GetTic();
        }
    }
}

void mtsTeleOperationPSM::EnterEnabled(void)
{
    // update MTM/PSM previous position
    mMTM->CartesianPrevious.From(mMTM->PositionCartesianCurrent.Position());
    mPSM->CartesianPrevious.From(mPSM->PositionCartesianCurrent.Position());

    // set MTM/PSM to Teleop (Cartesian Position Mode)
    mMTM->SetRobotControlState(mtsStdString("DVRK_EFFORT_CARTESIAN"));
    mMTM->SetGravityCompensation(true);
    // set forces to zero and lock/unlock orientation as needed
    prmForceCartesianSet wrench;
    mMTM->SetWrenchBody(wrench);
    if (mRotationLocked) {
        mMTM->LockOrientation(mMTM->PositionCartesianCurrent.Position().Rotation());
    } else {
        mMTM->UnlockOrientation();
    }
    // check if by any chance the clutch pedal is pressed
    if (mIsClutched) {
        Clutch(true);
    }
}

void mtsTeleOperationPSM::RunEnabled(void)
{
    if (mMTM->PositionCartesianCurrent.Valid()
        && mPSM->PositionCartesianCurrent.Valid()) {
        // follow mode
        if (!mIsClutched) {
            // compute master Cartesian motion
            vctFrm4x4 masterCartesianMotion;
            vctFrm4x4 masterPosition(mMTM->PositionCartesianCurrent.Position());
            masterCartesianMotion = mMTM->CartesianPrevious.Inverse() * masterPosition;

            // translation
            vct3 masterTranslation;
            vct3 slaveTranslation;
            if (mTranslationLocked) {
                slaveTranslation = mPSM->CartesianPrevious.Translation();
            } else {
                masterTranslation = (masterPosition.Translation() - mMTM->CartesianPrevious.Translation());
                slaveTranslation = masterTranslation * mScale;
                slaveTranslation = mRegistrationRotation * slaveTranslation + mPSM->CartesianPrevious.Translation();
            }
            // rotation
            vctMatRot3 slaveRotation;
            if (mRotationLocked) {
                slaveRotation.From(mPSM->CartesianPrevious.Rotation());
            } else {
                slaveRotation = mRegistrationRotation * masterPosition.Rotation();
            }

            // compute desired slave position
            vctFrm4x4 slaveCartesianGoal;
            slaveCartesianGoal.Translation().Assign(slaveTranslation);
            slaveCartesianGoal.Rotation().FromNormalized(slaveRotation);
            mPSM->PositionCartesianSet.Goal().FromNormalized(slaveCartesianGoal);

            // PSM go this cartesian position
            mPSM->SetPositionCartesian(mPSM->PositionCartesianSet);

            // Gripper
            if (mMTM->GetGripperPosition.IsValid()) {
                double gripperPosition;
                mMTM->GetGripperPosition(gripperPosition);
                mPSM->SetJawPosition(gripperPosition);
            } else {
                mPSM->SetJawPosition(45.0 * cmnPI_180);
            }
        }
    }
}

void mtsTeleOperationPSM::TransitionEnabled(void)
{
    mtsStdString armState;

    // check psm state
    mPSM->GetRobotControlState(armState);
    if (armState.Data != "DVRK_POSITION_CARTESIAN" && armState.Data !=  "DVRK_CONSTRAINT_CONTROLLER_CARTESIAN") {
        this->SetDesiredState("DISABLED");
    }

    // check mtm state
    mMTM->GetRobotControlState(armState);
    if (armState.Data != "DVRK_EFFORT_CARTESIAN") {
        this->SetDesiredState("DISABLED");
    }

    if (mTeleopState.DesiredStateIsNotCurrent()) {
        mTeleopState.SetCurrentState(mTeleopState.DesiredState());
    }
}<|MERGE_RESOLUTION|>--- conflicted
+++ resolved
@@ -301,15 +301,10 @@
         return;
     }
     // try to set the desired state
-<<<<<<< HEAD
     try {
         mTeleopState.SetDesiredState(state);
     } catch (...) {
-        MessageEvents.Error(this->GetName() + ": " + state + " is not an allowed desired state");
-=======
-    if (!mTeleopState.SetDesiredState(state)) {
         mInterface->SendError(this->GetName() + ": " + state + " is not an allowed desired state");
->>>>>>> 2b7ac12e
         return;
     }
     MessageEvents.DesiredState(state);
@@ -367,11 +362,7 @@
 {
     const std::string newState = mTeleopState.CurrentState();
     MessageEvents.CurrentState(newState);
-<<<<<<< HEAD
-    MessageEvents.Status(this->GetName() + ": current state is " + newState);
-=======
-    mInterface->SendStatus(this->GetName() + ", current state " + newState);
->>>>>>> 2b7ac12e
+    mInterface->SendStatus(this->GetName() + ": current state is " + newState);
 }
 
 void mtsTeleOperationPSM::RunAllStates(void)
@@ -383,13 +374,8 @@
     if (!executionResult.IsOK()) {
         CMN_LOG_CLASS_RUN_ERROR << "Run: call to MTM.GetPositionCartesian failed \""
                                 << executionResult << "\"" << std::endl;
-<<<<<<< HEAD
-        MessageEvents.Error(this->GetName() + ": unable to get cartesian position from master");
+        mInterface->SendError(this->GetName() + ": unable to get cartesian position from master");
         this->SetDesiredState("DISABLED");
-=======
-        mInterface->SendError(this->GetName() + ": unable to get cartesian position from master");
-        mTeleopState.SetDesiredState("DISABLED");
->>>>>>> 2b7ac12e
     }
     executionResult = mMTM->GetPositionCartesianDesired(mMTM->PositionCartesianDesired);
     if (!executionResult.IsOK()) {
@@ -402,13 +388,8 @@
     if (!executionResult.IsOK()) {
         CMN_LOG_CLASS_RUN_ERROR << "Run: call to PSM.GetPositionCartesian failed \""
                                 << executionResult << "\"" << std::endl;
-<<<<<<< HEAD
-        MessageEvents.Error(this->GetName() + ": unable to get cartesian position from slave");
+        mInterface->SendError(this->GetName() + ": unable to get cartesian position from slave");
         this->SetDesiredState("DISABLED");
-=======
-        mInterface->SendError(this->GetName() + ": unable to get cartesian position from slave");
-        mTeleopState.SetDesiredState("DISABLED");
->>>>>>> 2b7ac12e
     }
 
     // check if anyone wanted to disable anyway
@@ -450,13 +431,8 @@
     }
     // check timer
     if ((StateTable.GetTic() - mInStateTimer) > 60.0 * cmn_s) {
-<<<<<<< HEAD
-        MessageEvents.Error(this->GetName() + ": timed out while setting up PSM state");
+        mInterface->SendError(this->GetName() + ": timed out while setting up PSM state");
         this->SetDesiredState("DISABLED");
-=======
-        mInterface->SendError(this->GetName() + ": timed out while setting up PSM state");
-        mTeleopState.SetDesiredState("DISABLED");
->>>>>>> 2b7ac12e
     }
 }
 
@@ -484,13 +460,8 @@
     }
     // check timer
     if ((StateTable.GetTic() - mInStateTimer) > 60.0 * cmn_s) {
-<<<<<<< HEAD
-        MessageEvents.Error(this->GetName() + ": timed out while setting up MTM state");
+        mInterface->SendError(this->GetName() + ": timed out while setting up MTM state");
         this->SetDesiredState("DISABLED");
-=======
-        mInterface->SendError(this->GetName() + ": timed out while setting up MTM state");
-        mTeleopState.SetDesiredState("DISABLED");
->>>>>>> 2b7ac12e
     }
 }
 
