/* -*- Mode: C++; tab-width: 4; indent-tabs-mode: nil; c-basic-offset: 4 -*-    */
/* ex: set filetype=cpp softtabstop=4 shiftwidth=4 tabstop=4 cindent expandtab: */

/*
  Author(s):  Anton Deguet
  Created on: 2016-01-21

  (C) Copyright 2016-2017 Johns Hopkins University (JHU), All Rights Reserved.

--- begin cisst license - do not edit ---

This software is provided "as is" under an open source license, with
no warranty.  The complete license can be found in license.txt and
http://www.cisst.org/cisst/license.txt.

--- end cisst license ---
*/


// system include
#include <iostream>

// cisst
#include <sawIntuitiveResearchKit/mtsTeleOperationECM.h>
#include <cisstMultiTask/mtsInterfaceProvided.h>
#include <cisstMultiTask/mtsInterfaceRequired.h>

#include <cisstParameterTypes/prmForceCartesianSet.h>

CMN_IMPLEMENT_SERVICES_DERIVED_ONEARG(mtsTeleOperationECM, mtsTaskPeriodic, mtsTaskPeriodicConstructorArg);

mtsTeleOperationECM::mtsTeleOperationECM(const std::string & componentName, const double periodInSeconds):
    mtsTaskPeriodic(componentName, periodInSeconds),
    mMTML(0),
    mMTMR(0),
    mECM(0),
    mTeleopState(componentName, "DISABLED")
{
    Init();
}

mtsTeleOperationECM::mtsTeleOperationECM(const mtsTaskPeriodicConstructorArg & arg):
    mtsTaskPeriodic(arg),
    mMTML(0),
    mMTMR(0),
    mECM(0),
    mTeleopState(arg.Name, "DISABLED")
{
    Init();
}

mtsTeleOperationECM::~mtsTeleOperationECM()
{
    if (mMTML) {
        delete mMTML;
    }
    if (mMTMR) {
        delete mMTMR;
    }
    if (mECM) {
        delete mECM;
    }
}

void mtsTeleOperationECM::Init(void)
{
    if (!mMTML) {
        mMTML = new RobotMTM;
    }
    if (!mMTMR) {
        mMTMR = new RobotMTM;
    }
    if (!mECM) {
        mECM = new RobotECM;
    }
}

void mtsTeleOperationECM::Configure(const std::string & CMN_UNUSED(filename))
{
    // configure state machine
    mTeleopState.AddState("SETTING_ECM_STATE");
    mTeleopState.AddState("SETTING_MTMS_STATE");
    mTeleopState.AddState("ENABLED");
    mTeleopState.AddAllowedDesiredState("DISABLED");
    mTeleopState.AddAllowedDesiredState("ENABLED");

    // state change, to convert to string events for users (Qt, ROS)
    mTeleopState.SetStateChangedCallback(&mtsTeleOperationECM::StateChanged,
                                         this);

    // run for all states
    mTeleopState.SetRunCallback(&mtsTeleOperationECM::RunAllStates,
                                this);
    // disabled
    mTeleopState.SetTransitionCallback("DISABLED",
                                       &mtsTeleOperationECM::TransitionDisabled,
                                       this);

    // setting ECM state
    mTeleopState.SetEnterCallback("SETTING_ECM_STATE",
                                  &mtsTeleOperationECM::EnterSettingECMState,
                                  this);
    mTeleopState.SetTransitionCallback("SETTING_ECM_STATE",
                                       &mtsTeleOperationECM::TransitionSettingECMState,
                                       this);

    // setting MTMs state
    mTeleopState.SetEnterCallback("SETTING_MTMS_STATE",
                                  &mtsTeleOperationECM::EnterSettingMTMsState,
                                  this);
    mTeleopState.SetTransitionCallback("SETTING_MTMS_STATE",
                                       &mtsTeleOperationECM::TransitionSettingMTMsState,
                                       this);

    // enabled
    mTeleopState.SetEnterCallback("ENABLED",
                                  &mtsTeleOperationECM::EnterEnabled,
                                  this);
    mTeleopState.SetRunCallback("ENABLED",
                                &mtsTeleOperationECM::RunEnabled,
                                this);
    mTeleopState.SetTransitionCallback("ENABLED",
                                       &mtsTeleOperationECM::TransitionEnabled,
                                       this);

    mScale = 0.2;
    mIsClutched = false;

    StateTable.AddData(mMTML->PositionCartesianCurrent, "MTMLCartesianPosition");
    StateTable.AddData(mMTMR->PositionCartesianCurrent, "MTMRCartesianPosition");
    StateTable.AddData(mECM->PositionCartesianCurrent, "ECMCartesianPosition");

    mConfigurationStateTable = new mtsStateTable(100, "Configuration");
    mConfigurationStateTable->SetAutomaticAdvance(false);
    AddStateTable(mConfigurationStateTable);
    mConfigurationStateTable->AddData(mScale, "Scale");
    mConfigurationStateTable->AddData(mRegistrationRotation, "RegistrationRotation");

    mtsInterfaceRequired * interfaceRequired = AddInterfaceRequired("MTML");
    if (interfaceRequired) {
        interfaceRequired->AddFunction("GetPositionCartesian",
                                       mMTML->GetPositionCartesian);
        interfaceRequired->AddFunction("GetPositionCartesianDesired",
                                       mMTML->GetPositionCartesianDesired);
        interfaceRequired->AddFunction("GetVelocityCartesian",
                                       mMTML->GetVelocityCartesian);
        interfaceRequired->AddFunction("SetPositionCartesian",
                                       mMTML->SetPositionCartesian);
        interfaceRequired->AddFunction("GetRobotControlState",
                                       mMTML->GetRobotControlState);
        interfaceRequired->AddFunction("SetRobotControlState",
                                       mMTML->SetRobotControlState);
        interfaceRequired->AddFunction("LockOrientation",
                                       mMTML->LockOrientation);
        interfaceRequired->AddFunction("UnlockOrientation",
                                       mMTML->UnlockOrientation);
        interfaceRequired->AddFunction("SetWrenchBody",
                                       mMTML->SetWrenchBody);
        interfaceRequired->AddFunction("SetWrenchBodyOrientationAbsolute",
                                       mMTML->SetWrenchBodyOrientationAbsolute);
        interfaceRequired->AddEventHandlerWrite(&mtsTeleOperationECM::MTMLErrorEventHandler,
                                                this, "Error");
    }

    interfaceRequired = AddInterfaceRequired("MTMR");
    if (interfaceRequired) {
        interfaceRequired->AddFunction("GetPositionCartesian",
                                       mMTMR->GetPositionCartesian);
        interfaceRequired->AddFunction("GetPositionCartesianDesired",
                                       mMTMR->GetPositionCartesianDesired);
        interfaceRequired->AddFunction("GetVelocityCartesian",
                                       mMTMR->GetVelocityCartesian);
        interfaceRequired->AddFunction("SetPositionCartesian",
                                       mMTMR->SetPositionCartesian);
        interfaceRequired->AddFunction("GetRobotControlState",
                                       mMTMR->GetRobotControlState);
        interfaceRequired->AddFunction("SetRobotControlState",
                                       mMTMR->SetRobotControlState);
        interfaceRequired->AddFunction("LockOrientation",
                                       mMTMR->LockOrientation);
        interfaceRequired->AddFunction("UnlockOrientation",
                                       mMTMR->UnlockOrientation);
        interfaceRequired->AddFunction("SetWrenchBody",
                                       mMTMR->SetWrenchBody);
        interfaceRequired->AddFunction("SetWrenchBodyOrientationAbsolute",
                                       mMTMR->SetWrenchBodyOrientationAbsolute);
        interfaceRequired->AddEventHandlerWrite(&mtsTeleOperationECM::MTMRErrorEventHandler,
                                                this, "Error");
    }

    interfaceRequired = AddInterfaceRequired("ECM");
    if (interfaceRequired) {
        // ECM, use PID desired position to make sure there is no jump when engaging
        interfaceRequired->AddFunction("GetPositionCartesian",
                                       mECM->GetPositionCartesian);
        interfaceRequired->AddFunction("GetPositionCartesianDesired",
                                       mECM->GetPositionCartesianDesired);
        interfaceRequired->AddFunction("SetPositionCartesian",
                                       mECM->SetPositionCartesian);
        interfaceRequired->AddFunction("GetRobotControlState",
                                       mECM->GetRobotControlState);
        interfaceRequired->AddFunction("SetRobotControlState",
                                       mECM->SetRobotControlState);
        interfaceRequired->AddEventHandlerWrite(&mtsTeleOperationECM::ECMErrorEventHandler,
                                                this, "Error");
    }

    // footpedal events
    interfaceRequired = AddInterfaceRequired("Clutch");
    if (interfaceRequired) {
        interfaceRequired->AddEventHandlerWrite(&mtsTeleOperationECM::ClutchEventHandler, this, "Button");
    }

    mInterface = AddInterfaceProvided("Setting");
    if (mInterface) {
        mInterface->AddMessageEvents();
        // commands
        mInterface->AddCommandReadState(StateTable, StateTable.PeriodStats,
                                        "GetPeriodStatistics"); // mtsIntervalStatistics

        mInterface->AddCommandWrite(&mtsTeleOperationECM::SetDesiredState, this,
                                    "SetDesiredState", std::string("DISABLED"));
        mInterface->AddCommandWrite(&mtsTeleOperationECM::SetScale, this,
                                    "SetScale", 0.5);
        mInterface->AddCommandWrite(&mtsTeleOperationECM::SetRegistrationRotation, this,
                                    "SetRegistrationRotation", vctMatRot3());
        mInterface->AddCommandReadState(*mConfigurationStateTable,
                                        mScale,
                                        "GetScale");
        mInterface->AddCommandReadState(*mConfigurationStateTable,
                                        mRegistrationRotation,
                                        "GetRegistrationRotation");
        mInterface->AddCommandReadState(StateTable,
                                        mMTML->PositionCartesianCurrent,
                                        "GetPositionCartesianMTML");
        mInterface->AddCommandReadState(StateTable,
                                        mMTMR->PositionCartesianCurrent,
                                        "GetPositionCartesianMTMR");
        mInterface->AddCommandReadState(StateTable,
                                        mECM->PositionCartesianCurrent,
                                        "GetPositionCartesianECM");
        // events
        mInterface->AddEventWrite(MessageEvents.DesiredState,
                                  "DesiredState", std::string(""));
        mInterface->AddEventWrite(MessageEvents.CurrentState,
                                  "CurrentState", std::string(""));
        // configuration
        mInterface->AddEventWrite(ConfigurationEvents.Scale,
                                  "Scale", 0.5);
    }
}

void mtsTeleOperationECM::Startup(void)
{
    CMN_LOG_CLASS_INIT_VERBOSE << "Startup" << std::endl;
}

void mtsTeleOperationECM::Run(void)
{
    ProcessQueuedCommands();
    ProcessQueuedEvents();

    // run based on state
    mTeleopState.Run();
}

void mtsTeleOperationECM::Cleanup(void)
{
    CMN_LOG_CLASS_INIT_VERBOSE << "Cleanup" << std::endl;
}

void mtsTeleOperationECM::StateChanged(void)
{
    const std::string newState = mTeleopState.CurrentState();
    MessageEvents.CurrentState(newState);
<<<<<<< HEAD
    MessageEvents.Status(this->GetName() + ": current state is " + newState);
=======
    mInterface->SendStatus(this->GetName() + ", current state " + newState);
>>>>>>> 2b7ac12e
}

void mtsTeleOperationECM::RunAllStates(void)
{
    mtsExecutionResult executionResult;

    // get master left Cartesian position/velocity
    executionResult = mMTML->GetPositionCartesian(mMTML->PositionCartesianCurrent);
    if (!executionResult.IsOK()) {
        CMN_LOG_CLASS_RUN_ERROR << "Run: call to MTML.GetPositionCartesian failed \""
                                << executionResult << "\"" << std::endl;
<<<<<<< HEAD
        MessageEvents.Error(this->GetName() + ": unable to get cartesian position from master left");
        this->SetDesiredState("DISABLED");
=======
        mInterface->SendError(this->GetName() + ": unable to get cartesian position from master left");
        mTeleopState.SetDesiredState("DISABLED");
>>>>>>> 2b7ac12e
    }
    executionResult = mMTML->GetVelocityCartesian(mMTML->VelocityCartesianCurrent);
    if (!executionResult.IsOK()) {
        CMN_LOG_CLASS_RUN_ERROR << "Run: call to MTML.GetVelocityCartesian failed \""
                                << executionResult << "\"" << std::endl;
<<<<<<< HEAD
        MessageEvents.Error(this->GetName() + ": unable to get cartesian velocity from master left");
        this->SetDesiredState("DISABLED");
=======
        mInterface->SendError(this->GetName() + ": unable to get cartesian velocity from master left");
        mTeleopState.SetDesiredState("DISABLED");
>>>>>>> 2b7ac12e
    }

    // get master right Cartesian position
    executionResult = mMTMR->GetPositionCartesian(mMTMR->PositionCartesianCurrent);
    if (!executionResult.IsOK()) {
        CMN_LOG_CLASS_RUN_ERROR << "Run: call to MTMR.GetPositionCartesian failed \""
                                << executionResult << "\"" << std::endl;
<<<<<<< HEAD
        MessageEvents.Error(this->GetName() + ": unable to get cartesian position from master right");
        this->SetDesiredState("DISABLED");
=======
        mInterface->SendError(this->GetName() + ": unable to get cartesian position from master right");
        mTeleopState.SetDesiredState("DISABLED");
>>>>>>> 2b7ac12e
    }
    executionResult = mMTMR->GetVelocityCartesian(mMTMR->VelocityCartesianCurrent);
    if (!executionResult.IsOK()) {
        CMN_LOG_CLASS_RUN_ERROR << "Run: call to MTMR.GetVelocityCartesian failed \""
                                << executionResult << "\"" << std::endl;
<<<<<<< HEAD
        MessageEvents.Error(this->GetName() + ": unable to get cartesian velocity from master right");
        this->SetDesiredState("DISABLED");
=======
        mInterface->SendError(this->GetName() + ": unable to get cartesian velocity from master right");
        mTeleopState.SetDesiredState("DISABLED");
>>>>>>> 2b7ac12e
    }

    // get slave Cartesian position
    executionResult = mECM->GetPositionCartesian(mECM->PositionCartesianCurrent);
    if (!executionResult.IsOK()) {
        CMN_LOG_CLASS_RUN_ERROR << "Run: call to ECM.GetPositionCartesian failed \""
                                << executionResult << "\"" << std::endl;
<<<<<<< HEAD
        MessageEvents.Error(this->GetName() + ": unable to get cartesian position from slave");
        this->SetDesiredState("DISABLED");
=======
        mInterface->SendError(this->GetName() + ": unable to get cartesian position from slave");
        mTeleopState.SetDesiredState("DISABLED");
>>>>>>> 2b7ac12e
    }
    executionResult = mECM->GetPositionCartesianDesired(mECM->PositionCartesianDesired);
    if (!executionResult.IsOK()) {
        CMN_LOG_CLASS_RUN_ERROR << "Run: call to ECM.GetPositionCartesianDesired failed \""
                                << executionResult << "\"" << std::endl;
<<<<<<< HEAD
        MessageEvents.Error(this->GetName() + ": unable to get cartesian position from slave");
        this->SetDesiredState("DISABLED");
=======
        mInterface->SendError(this->GetName() + ": unable to get cartesian position from slave");
        mTeleopState.SetDesiredState("DISABLED");
>>>>>>> 2b7ac12e
    }

    // check if anyone wanted to disable anyway
    if ((mTeleopState.DesiredState() == "DISABLED")
        && (mTeleopState.CurrentState() != "DISABLED")) {
        mTeleopState.SetCurrentState("DISABLED");
        return;
    }
}

void mtsTeleOperationECM::TransitionDisabled(void)
{
    if (mTeleopState.DesiredState() == "ENABLED") {
        mTeleopState.SetCurrentState("SETTING_ECM_STATE");
    }
}

void mtsTeleOperationECM::EnterSettingECMState(void)
{
    // reset timer
    mInStateTimer = StateTable.GetTic();

    // request state if needed
    mtsStdString armState;
    mECM->GetRobotControlState(armState);
    if (armState.Data != "DVRK_POSITION_CARTESIAN") {
        mECM->SetRobotControlState(mtsStdString("DVRK_POSITION_CARTESIAN"));
    }
}

void mtsTeleOperationECM::TransitionSettingECMState(void)
{
    // check if anyone wanted to disable anyway
    if (mTeleopState.DesiredState() == "DISABLED") {
        mTeleopState.SetCurrentState("DISABLED");
        return;
    }
    // check state
    mtsStdString armState;
    mECM->GetRobotControlState(armState);
    if (armState.Data == "DVRK_POSITION_CARTESIAN") {
        mTeleopState.SetCurrentState("SETTING_MTMS_STATE");
        return;
    }
    // check timer
    if ((StateTable.GetTic() - mInStateTimer) > 60.0 * cmn_s) {
<<<<<<< HEAD
        MessageEvents.Error(this->GetName() + ": timed out while setting up ECM state");
        this->SetDesiredState("DISABLED");
=======
        mInterface->SendError(this->GetName() + ": timed out while setting up ECM state");
        mTeleopState.SetDesiredState("DISABLED");
>>>>>>> 2b7ac12e
    }
}

void mtsTeleOperationECM::EnterSettingMTMsState(void)
{
    // reset timer
    mInStateTimer = StateTable.GetTic();

    // request state if needed
    mtsStdString armState;
    mMTML->GetRobotControlState(armState);
    if (armState.Data != "DVRK_EFFORT_CARTESIAN") {
        mMTML->SetRobotControlState(mtsStdString("DVRK_EFFORT_CARTESIAN"));
    }
    mMTMR->GetRobotControlState(armState);
    if (armState.Data != "DVRK_EFFORT_CARTESIAN") {
        mMTMR->SetRobotControlState(mtsStdString("DVRK_EFFORT_CARTESIAN"));
    }
}

void mtsTeleOperationECM::TransitionSettingMTMsState(void)
{
    // check if anyone wanted to disable anyway
    if (mTeleopState.DesiredState() == "DISABLED") {
        mTeleopState.SetCurrentState("DISABLED");
        return;
    }
    // check state
    mtsStdString leftArmState, rightArmState;
    mMTML->GetRobotControlState(leftArmState);
    mMTMR->GetRobotControlState(rightArmState);
    if ((leftArmState.Data == "DVRK_EFFORT_CARTESIAN") &&
        (rightArmState.Data == "DVRK_EFFORT_CARTESIAN")) {
        mTeleopState.SetCurrentState("ENABLED");
        return;
    }
    // check timer
    if ((StateTable.GetTic() - mInStateTimer) > 60.0 * cmn_s) {
<<<<<<< HEAD
        MessageEvents.Error(this->GetName() + ": timed out while setting up MTMs state");
        this->SetDesiredState("DISABLED");
=======
        mInterface->SendError(this->GetName() + ": timed out while setting up MTMs state");
        mTeleopState.SetDesiredState("DISABLED");
>>>>>>> 2b7ac12e
    }
}

void mtsTeleOperationECM::EnterEnabled(void)
{
    // set cartesian effort parameters
    mMTML->SetWrenchBodyOrientationAbsolute(true);
    mMTML->LockOrientation(mMTML->PositionCartesianCurrent.Position().Rotation());
    mMTMR->SetWrenchBodyOrientationAbsolute(true);
    mMTMR->LockOrientation(mMTMR->PositionCartesianCurrent.Position().Rotation());

    // initial state for MTM force feedback
    // -1- initial distance between left and right masters
    vct3 vectorLR;
    vectorLR.DifferenceOf(mMTMR->PositionCartesianCurrent.Position().Translation(),
                          mMTML->PositionCartesianCurrent.Position().Translation());
    mInitial.dLR = vectorLR.Norm();
    // -2- mid-point, aka center of image
    mInitial.C.SumOf(mMTMR->PositionCartesianCurrent.Position().Translation(),
                     mMTML->PositionCartesianCurrent.Position().Translation());
    mInitial.C.Multiply(0.5);
    // -3- image up vector
    mInitial.Up.CrossProductOf(vectorLR, mInitial.C);
    mInitial.Up.NormalizedSelf();
    // -4- width of image, depth of arms wrt image plan
    vct3 side;
    side.CrossProductOf(mInitial.C, mInitial.Up);
    side.NormalizedSelf();
    mInitial.w = 0.5 * vctDotProduct(side, vectorLR);
    mInitial.d = 0.5 * vctDotProduct(mInitial.C.Normalized(), vectorLR);
    // -5- compute MTMs frame
    mInitial.Frame.Translation().Assign(mInitial.C);
    mInitial.Frame.Rotation().Row(0).Assign(side);
    mInitial.Frame.Rotation().Row(1).Assign(mInitial.Up);
    mInitial.Frame.Rotation().Row(2).Assign(vctCrossProduct(side, mInitial.Up));

#if 1
    std::cerr << "L: " << mMTML->PositionCartesianCurrent.Position().Translation() << std::endl
              << "R: " << mMTMR->PositionCartesianCurrent.Position().Translation() << std::endl
              << "C:  " << mInitial.C << std::endl
              << "Up: " << mInitial.Up << std::endl
              << "d:  " << mInitial.dLR << std::endl
              << "w:  " << mInitial.w << std::endl
              << "d:  " << mInitial.d << std::endl
              << "Si: " << side << std::endl
              << "F:  " << std::endl << mInitial.Frame << std::endl;
#endif
    mECM->PositionCartesianInitial = mECM->PositionCartesianDesired.Position();
}

void mtsTeleOperationECM::RunEnabled(void)
{
    const vct3 frictionForceCoeff(-10.0, -10.0, -10.0);
    const double distanceForceCoeff = 150.0;

    // -1- vector between left and right masters
    vct3 vectorLR;
    vectorLR.DifferenceOf(mMTMR->PositionCartesianCurrent.Position().Translation(),
                          mMTML->PositionCartesianCurrent.Position().Translation());
    // -2- mid-point, aka center of image
    vct3 c;
    c.SumOf(mMTMR->PositionCartesianCurrent.Position().Translation(),
            mMTML->PositionCartesianCurrent.Position().Translation());
    c.Multiply(0.5);
    vct3 directionC = c.Normalized();
    // -3- image up vector
    vct3 up;
    up.CrossProductOf(vectorLR, c);
    up.NormalizedSelf();
    // -4- Width of image
    vct3 side;
    side.CrossProductOf(c, up);
    side.NormalizedSelf();
    // -5- find desired position for L and R
    vct3 goalL(c);
    goalL.AddProductOf(-mInitial.w, side);
    goalL.AddProductOf(-mInitial.d, directionC);
    vct3 goalR(c);
    goalR.AddProductOf(mInitial.w, side);
    goalR.AddProductOf(mInitial.d, directionC);

    // compute forces on L and R based on error in position
    vct3 forceFriction;
    vct3 force;
    prmForceCartesianSet wrenchR, wrenchL;

    // MTMR
    // apply force
    force.DifferenceOf(goalR,
                       mMTMR->PositionCartesianCurrent.Position().Translation());
    force.Multiply(distanceForceCoeff);
    wrenchR.Force().Ref<3>(0).Assign(force);
    // add friction force
    forceFriction.ElementwiseProductOf(frictionForceCoeff,
                                       mMTMR->VelocityCartesianCurrent.VelocityLinear());
    wrenchR.Force().Ref<3>(0).Add(forceFriction);
    // apply
    mMTMR->SetWrenchBody(wrenchR);

    // MTML
    // apply force
    force.DifferenceOf(goalL,
                       mMTML->PositionCartesianCurrent.Position().Translation());
    force.Multiply(distanceForceCoeff);
    wrenchL.Force().Ref<3>(0).Assign(force);
    // add friction force
    forceFriction.ElementwiseProductOf(frictionForceCoeff,
                                       mMTML->VelocityCartesianCurrent.VelocityLinear());
    wrenchL.Force().Ref<3>(0).Add(forceFriction);
    // apply
    mMTML->SetWrenchBody(wrenchL);


    // compute new MTMs frame
    vctFrm3 frame;
    frame.Translation().Assign(c);
    frame.Rotation().Row(0).Assign(side);
    frame.Rotation().Row(1).Assign(up);
    frame.Rotation().Row(2).Assign(vctCrossProduct(side, up));

    // Transformation since last clutch
    vctFrm3 displacement;
    frame.ApplyTo(mInitial.Frame.Inverse(), displacement);

    // New ECM position
    vctFrm3 goal;
    displacement.ApplyTo(mECM->PositionCartesianInitial, goal);
    mECM->PositionCartesianSet.Goal().Assign(goal);
    mECM->SetPositionCartesian(mECM->PositionCartesianSet);
}

void mtsTeleOperationECM::TransitionEnabled(void)
{
    if (mTeleopState.DesiredState() == "DISABLED") {
        mTeleopState.SetCurrentState("DISABLED");
    }
}

void mtsTeleOperationECM::MTMLErrorEventHandler(const mtsMessage & message)
{
<<<<<<< HEAD
    this->SetDesiredState("DISABLED");
    MessageEvents.Error(this->GetName() + ": received from left master [" + message + "]");
=======
    mTeleopState.SetDesiredState("DISABLED");
    mInterface->SendError(this->GetName() + ": received from left master [" + message.Message + "]");
>>>>>>> 2b7ac12e
}

void mtsTeleOperationECM::MTMRErrorEventHandler(const mtsMessage & message)
{
<<<<<<< HEAD
    this->SetDesiredState("DISABLED");
    MessageEvents.Error(this->GetName() + ": received from right master [" + message + "]");
=======
    mTeleopState.SetDesiredState("DISABLED");
    mInterface->SendError(this->GetName() + ": received from right master [" + message.Message + "]");
>>>>>>> 2b7ac12e
}

void mtsTeleOperationECM::ECMErrorEventHandler(const mtsMessage & message)
{
<<<<<<< HEAD
    this->SetDesiredState("DISABLED");
    MessageEvents.Error(this->GetName() + ": received from slave [" + message + "]");
=======
    mTeleopState.SetDesiredState("DISABLED");
    mInterface->SendError(this->GetName() + ": received from slave [" + message.Message + "]");
>>>>>>> 2b7ac12e
}

void mtsTeleOperationECM::ClutchEventHandler(const prmEventButton & button)
{
    // if the teleoperation is activated
    if (mTeleopState.DesiredState() == "ENABLED") {
        if (button.Type() == prmEventButton::PRESSED) {
            mIsClutched = true;
            mInterface->SendStatus(this->GetName() + ": console clutch pressed");

            // set MTMs in effort mode, no force applied but gravity and locked orientation
            prmForceCartesianSet wrench;
            mMTML->SetRobotControlState(mtsStdString("DVRK_EFFORT_CARTESIAN"));
            mMTML->SetWrenchBody(wrench);
            mMTML->SetGravityCompensation(true);
            mMTML->LockOrientation(mMTML->PositionCartesianCurrent.Position().Rotation());
            mMTMR->SetRobotControlState(mtsStdString("DVRK_EFFORT_CARTESIAN"));
            mMTMR->SetWrenchBody(wrench);
            mMTMR->SetGravityCompensation(true);
            mMTMR->LockOrientation(mMTMR->PositionCartesianCurrent.Position().Rotation());
        } else {
            mIsClutched = false;
            mInterface->SendStatus(this->GetName() + ": console clutch released");
            mTeleopState.SetCurrentState("SETTING_MTMS_STATE");
        }
    }
}

void mtsTeleOperationECM::SetDesiredState(const std::string & state)
{
    // try to find the state in state machine
    if (!mTeleopState.StateExists(state)) {
        mInterface->SendError(this->GetName() + ": unsupported state " + state);
        return;
    }
    // if state is same as current, return
    if (mTeleopState.CurrentState() == state) {
        return;
    }
    // try to set the desired state
<<<<<<< HEAD
    try {
        mTeleopState.SetDesiredState(state);
    } catch (...) {
        MessageEvents.Error(this->GetName() + ": " + state + " is not an allowed desired state");
=======
    if (!mTeleopState.SetDesiredState(state)) {
        mInterface->SendError(this->GetName() + ": " + state + " is not an allowed desired state");
>>>>>>> 2b7ac12e
        return;
    }
    MessageEvents.DesiredState(state);
    mInterface->SendStatus(this->GetName() + ": set desired state to " + state);
}

void mtsTeleOperationECM::SetScale(const double & scale)
{
    mConfigurationStateTable->Start();
    mScale = scale;
    mConfigurationStateTable->Advance();
    ConfigurationEvents.Scale(mScale);
}

void mtsTeleOperationECM::SetRegistrationRotation(const vctMatRot3 & rotation)
{
    mConfigurationStateTable->Start();
    mRegistrationRotation = rotation;
    mConfigurationStateTable->Advance();
}<|MERGE_RESOLUTION|>--- conflicted
+++ resolved
@@ -273,11 +273,7 @@
 {
     const std::string newState = mTeleopState.CurrentState();
     MessageEvents.CurrentState(newState);
-<<<<<<< HEAD
-    MessageEvents.Status(this->GetName() + ": current state is " + newState);
-=======
-    mInterface->SendStatus(this->GetName() + ", current state " + newState);
->>>>>>> 2b7ac12e
+    mInterface->SendStatus(this->GetName() + ": current state is " + newState);
 }
 
 void mtsTeleOperationECM::RunAllStates(void)
@@ -289,25 +285,15 @@
     if (!executionResult.IsOK()) {
         CMN_LOG_CLASS_RUN_ERROR << "Run: call to MTML.GetPositionCartesian failed \""
                                 << executionResult << "\"" << std::endl;
-<<<<<<< HEAD
-        MessageEvents.Error(this->GetName() + ": unable to get cartesian position from master left");
-        this->SetDesiredState("DISABLED");
-=======
         mInterface->SendError(this->GetName() + ": unable to get cartesian position from master left");
-        mTeleopState.SetDesiredState("DISABLED");
->>>>>>> 2b7ac12e
+        this->SetDesiredState("DISABLED");
     }
     executionResult = mMTML->GetVelocityCartesian(mMTML->VelocityCartesianCurrent);
     if (!executionResult.IsOK()) {
         CMN_LOG_CLASS_RUN_ERROR << "Run: call to MTML.GetVelocityCartesian failed \""
                                 << executionResult << "\"" << std::endl;
-<<<<<<< HEAD
-        MessageEvents.Error(this->GetName() + ": unable to get cartesian velocity from master left");
-        this->SetDesiredState("DISABLED");
-=======
         mInterface->SendError(this->GetName() + ": unable to get cartesian velocity from master left");
-        mTeleopState.SetDesiredState("DISABLED");
->>>>>>> 2b7ac12e
+        this->SetDesiredState("DISABLED");
     }
 
     // get master right Cartesian position
@@ -315,25 +301,15 @@
     if (!executionResult.IsOK()) {
         CMN_LOG_CLASS_RUN_ERROR << "Run: call to MTMR.GetPositionCartesian failed \""
                                 << executionResult << "\"" << std::endl;
-<<<<<<< HEAD
-        MessageEvents.Error(this->GetName() + ": unable to get cartesian position from master right");
-        this->SetDesiredState("DISABLED");
-=======
         mInterface->SendError(this->GetName() + ": unable to get cartesian position from master right");
-        mTeleopState.SetDesiredState("DISABLED");
->>>>>>> 2b7ac12e
+        this->SetDesiredState("DISABLED");
     }
     executionResult = mMTMR->GetVelocityCartesian(mMTMR->VelocityCartesianCurrent);
     if (!executionResult.IsOK()) {
         CMN_LOG_CLASS_RUN_ERROR << "Run: call to MTMR.GetVelocityCartesian failed \""
                                 << executionResult << "\"" << std::endl;
-<<<<<<< HEAD
-        MessageEvents.Error(this->GetName() + ": unable to get cartesian velocity from master right");
-        this->SetDesiredState("DISABLED");
-=======
         mInterface->SendError(this->GetName() + ": unable to get cartesian velocity from master right");
-        mTeleopState.SetDesiredState("DISABLED");
->>>>>>> 2b7ac12e
+        this->SetDesiredState("DISABLED");
     }
 
     // get slave Cartesian position
@@ -341,25 +317,15 @@
     if (!executionResult.IsOK()) {
         CMN_LOG_CLASS_RUN_ERROR << "Run: call to ECM.GetPositionCartesian failed \""
                                 << executionResult << "\"" << std::endl;
-<<<<<<< HEAD
-        MessageEvents.Error(this->GetName() + ": unable to get cartesian position from slave");
-        this->SetDesiredState("DISABLED");
-=======
         mInterface->SendError(this->GetName() + ": unable to get cartesian position from slave");
-        mTeleopState.SetDesiredState("DISABLED");
->>>>>>> 2b7ac12e
+        this->SetDesiredState("DISABLED");
     }
     executionResult = mECM->GetPositionCartesianDesired(mECM->PositionCartesianDesired);
     if (!executionResult.IsOK()) {
         CMN_LOG_CLASS_RUN_ERROR << "Run: call to ECM.GetPositionCartesianDesired failed \""
                                 << executionResult << "\"" << std::endl;
-<<<<<<< HEAD
-        MessageEvents.Error(this->GetName() + ": unable to get cartesian position from slave");
-        this->SetDesiredState("DISABLED");
-=======
         mInterface->SendError(this->GetName() + ": unable to get cartesian position from slave");
-        mTeleopState.SetDesiredState("DISABLED");
->>>>>>> 2b7ac12e
+        this->SetDesiredState("DISABLED");
     }
 
     // check if anyone wanted to disable anyway
@@ -406,13 +372,8 @@
     }
     // check timer
     if ((StateTable.GetTic() - mInStateTimer) > 60.0 * cmn_s) {
-<<<<<<< HEAD
-        MessageEvents.Error(this->GetName() + ": timed out while setting up ECM state");
-        this->SetDesiredState("DISABLED");
-=======
         mInterface->SendError(this->GetName() + ": timed out while setting up ECM state");
-        mTeleopState.SetDesiredState("DISABLED");
->>>>>>> 2b7ac12e
+        this->SetDesiredState("DISABLED");
     }
 }
 
@@ -451,13 +412,8 @@
     }
     // check timer
     if ((StateTable.GetTic() - mInStateTimer) > 60.0 * cmn_s) {
-<<<<<<< HEAD
-        MessageEvents.Error(this->GetName() + ": timed out while setting up MTMs state");
-        this->SetDesiredState("DISABLED");
-=======
         mInterface->SendError(this->GetName() + ": timed out while setting up MTMs state");
-        mTeleopState.SetDesiredState("DISABLED");
->>>>>>> 2b7ac12e
+        this->SetDesiredState("DISABLED");
     }
 }
 
@@ -598,35 +554,20 @@
 
 void mtsTeleOperationECM::MTMLErrorEventHandler(const mtsMessage & message)
 {
-<<<<<<< HEAD
     this->SetDesiredState("DISABLED");
-    MessageEvents.Error(this->GetName() + ": received from left master [" + message + "]");
-=======
-    mTeleopState.SetDesiredState("DISABLED");
     mInterface->SendError(this->GetName() + ": received from left master [" + message.Message + "]");
->>>>>>> 2b7ac12e
 }
 
 void mtsTeleOperationECM::MTMRErrorEventHandler(const mtsMessage & message)
 {
-<<<<<<< HEAD
     this->SetDesiredState("DISABLED");
-    MessageEvents.Error(this->GetName() + ": received from right master [" + message + "]");
-=======
-    mTeleopState.SetDesiredState("DISABLED");
     mInterface->SendError(this->GetName() + ": received from right master [" + message.Message + "]");
->>>>>>> 2b7ac12e
 }
 
 void mtsTeleOperationECM::ECMErrorEventHandler(const mtsMessage & message)
 {
-<<<<<<< HEAD
     this->SetDesiredState("DISABLED");
-    MessageEvents.Error(this->GetName() + ": received from slave [" + message + "]");
-=======
-    mTeleopState.SetDesiredState("DISABLED");
     mInterface->SendError(this->GetName() + ": received from slave [" + message.Message + "]");
->>>>>>> 2b7ac12e
 }
 
 void mtsTeleOperationECM::ClutchEventHandler(const prmEventButton & button)
@@ -667,15 +608,10 @@
         return;
     }
     // try to set the desired state
-<<<<<<< HEAD
     try {
         mTeleopState.SetDesiredState(state);
     } catch (...) {
-        MessageEvents.Error(this->GetName() + ": " + state + " is not an allowed desired state");
-=======
-    if (!mTeleopState.SetDesiredState(state)) {
         mInterface->SendError(this->GetName() + ": " + state + " is not an allowed desired state");
->>>>>>> 2b7ac12e
         return;
     }
     MessageEvents.DesiredState(state);
