--- conflicted
+++ resolved
@@ -47,13 +47,8 @@
 {
     CMN_DECLARE_SERVICES(CMN_NO_DYNAMIC_CREATION, CMN_LOG_ALLOW_DEFAULT);
 
-<<<<<<< HEAD
- public:
-    mtsIntuitiveResearchKitArm(const std::string & componentName, const double periodInSeconds);
-=======
 public:
     mtsIntuitiveResearchKitArm(const std::string & componentName, const double periodInSeconds = mtsIntuitiveResearchKit::ArmPeriod);
->>>>>>> 8352d662
     mtsIntuitiveResearchKitArm(const mtsTaskPeriodicConstructorArg & arg);
     virtual inline ~mtsIntuitiveResearchKitArm() {}
 
@@ -88,7 +83,6 @@
     virtual void ToJointsPID(const vctDoubleVec & jointsKinematics, vctDoubleVec & jointsPID);
 
     // state machine
-
     std::string mFallbackState;
 
     void StateChanged(void);
@@ -241,12 +235,6 @@
     vctFrm4x4 CartesianGetDesired;
 
     // joints
-<<<<<<< HEAD
-    prmPositionJointGet JointGetParam;
-    vctDoubleVec JointGet;
-    prmPositionJointSet JointGetDesired;
-=======
->>>>>>> 8352d662
     prmPositionJointSet JointSetParam;
     vctDoubleVec JointSet;
     vctDoubleVec JointVelocitySet;
