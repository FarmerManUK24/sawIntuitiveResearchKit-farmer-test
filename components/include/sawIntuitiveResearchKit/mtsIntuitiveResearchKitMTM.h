--- conflicted
+++ resolved
@@ -76,7 +76,6 @@
         return 0;
     }
 
-<<<<<<< HEAD
     robManipulator::Errno InverseKinematics(vctDoubleVec & jointSet,
                                             const vctFrm4x4 & cartesianGoal);
 
@@ -92,16 +91,6 @@
     void RunHomingRoll(void);
     void TransitionRollHomed(void);
 
-=======
-    inline bool UsePIDTrackingError(void) const {
-        return false;
-    }
-
-    void Init(void);
-    robManipulator::Errno InverseKinematics(vctDoubleVec & jointSet,
-                                            const vctFrm4x4 & cartesianGoal);
-
->>>>>>> 8352d662
     /*! Get data specific to the MTM (gripper angle using analog inputs) after
       calling mtsIntuitiveResearchKitArm::GetRobotData. */
     void GetRobotData(void);
@@ -138,11 +127,7 @@
     MTM_TYPE RobotType;
 
     // Impedance Controller
-<<<<<<< HEAD
     osaImpedanceController * mImpedanceController;
-=======
-    osaImpedanceController *mImpedanceController;
->>>>>>> 8352d662
 
     // Roll position when hitting lower limit before encoder preload
     double mHomingCalibrateRollLower;
