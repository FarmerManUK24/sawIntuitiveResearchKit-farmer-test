--- conflicted
+++ resolved
@@ -61,12 +61,15 @@
     inline size_t NumberOfBrakes(void) const {
         return 0;
     }
+    
+    void UpdateJointsKinematics(void);
+    void ToJointsPID(const vctDoubleVec &jointsKinematics, vctDoubleVec &jointsPID);
 
-<<<<<<< HEAD
     robManipulator::Errno InverseKinematics(vctDoubleVec & jointSet,
                                             const vctFrm4x4 & cartesianGoal);
 
     void Init(void);
+
 
     // state related methods
     void SetGoalHomingArm(void);
@@ -77,35 +80,6 @@
         RunChangingCoupling();
     }
     void EnterEngagingAdapter(void);
-=======
-    inline bool UsePIDTrackingError(void) const {
-        return false;
-    }
-
-    void Init(void);
-    void UpdateJointsKinematics(void);
-    void ToJointsPID(const vctDoubleVec &jointsKinematics, vctDoubleVec &jointsPID);
-
-    robManipulator::Errno InverseKinematics(vctDoubleVec & jointSet,
-                                            const vctFrm4x4 & cartesianGoal);
-
-    /*! Verify that the state transition is possible, initialize global
-      variables for the desired state and finally set the state. */
-    void SetState(const mtsIntuitiveResearchKitArmTypes::RobotStateType & newState);
-
-    void SetRobotControlState(const std::string & state);
-
-    /*! Switch case for user mode. */
-    void RunArmSpecific(void);
-
-    /*! Homing procedure, home all joints except last one using potentiometers as reference. */
-    void RunHomingCalibrateArm(void);
-
-    /*! Change actuator to joint coupling matrices, needs to power off PID and then reenable. */
-    void RunChangingCoupling(void);
-
-    /*! Engaging adapter procedure. */
->>>>>>> 8352d662
     void RunEngagingAdapter(void);
     void TransitionAdapterEngaged(void);
     // engaging tool
@@ -131,11 +105,8 @@
     void EventHandlerManipClutch(const prmEventButton & button);
 
     void SetJawPosition(const double & openAngle);
-<<<<<<< HEAD
+    void SetPositionJointLocal(const vctDoubleVec & newPosition);
 
-=======
-    void SetPositionJointLocal(const vctDoubleVec & newPosition);
->>>>>>> 8352d662
     void EnableJointsEventHandler(const vctBoolVec & enable);
     void CouplingEventHandler(const prmActuatorJointCoupling & coupling);
 
