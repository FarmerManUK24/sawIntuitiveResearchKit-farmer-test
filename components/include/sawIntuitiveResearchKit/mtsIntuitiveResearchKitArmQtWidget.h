--- conflicted
+++ resolved
@@ -50,22 +50,14 @@
 protected:
     virtual void closeEvent(QCloseEvent * event);
 
-<<<<<<< HEAD
 signals:
     void SignalDesiredState(QString state);
     void SignalCurrentState(QString state);
-    void SignalAppendMessage(QString);
-    void SignalSetColor(QColor);
 
 private slots:
     void timerEvent(QTimerEvent * event);
     void SlotDesiredStateEventHandler(QString state);
     void SlotCurrentStateEventHandler(QString state);
-    void SlotTextChanged(void);
-=======
-private slots:
-    void timerEvent(QTimerEvent * event);
->>>>>>> 2b7ac12e
     void SlotLogEnabled(void);
     void SlotEnableDirectControl(bool toggle);
     void SlotHome(void);
